--- conflicted
+++ resolved
@@ -4,7 +4,6 @@
 pub mod visiting_emitter;
 
 use crate::common::error::{ErrorGen, WhammError};
-<<<<<<< HEAD
 use crate::emitter::map_lib_adapter::MapLibAdapter;
 use crate::emitter::report_var_metadata::{LocationData, ReportVarMetadata};
 use crate::emitter::rewriting::module_emitter::MemoryTracker;
@@ -16,19 +15,8 @@
 };
 use orca::opcode::Opcode;
 use orca::{InitExpr, ModuleBuilder};
-use wasmparser::ValType;
-=======
-use crate::parser::types::{BinOp, Block, DataType, Expr, Statement, UnOp, Value};
-use crate::verifier::types::{Record, SymbolTable, VarAddr};
-
-use crate::emitter::rewriting::module_emitter::MemoryTracker;
-use crate::generator::types::ExprFolder;
-use orca::ir::types::{BlockType, DataType as OrcaType, Global, Value as OrcaValue};
-use orca::opcode::Opcode;
-use orca::{InitExpr, ModuleBuilder};
 use wasmparser::{GlobalType, ValType};
 
->>>>>>> 87ece610
 pub trait Emitter {
     fn emit_body(&mut self, body: &mut Block) -> Result<bool, Box<WhammError>>;
     fn emit_stmt(&mut self, stmt: &mut Statement) -> Result<bool, Box<WhammError>>;
@@ -55,7 +43,6 @@
     report_var_metadata: &mut ReportVarMetadata,
     err_msg: &str,
 ) -> Result<bool, Box<WhammError>> {
-<<<<<<< HEAD
     for stmt in body.iter_mut() {
         emit_stmt(
             stmt,
@@ -66,10 +53,6 @@
             report_var_metadata,
             err_msg,
         )?;
-=======
-    for stmt in body.stmts.iter_mut() {
-        emit_stmt(stmt, injector, table, mem_tracker, err_msg)?;
->>>>>>> 87ece610
     }
     Ok(true)
 }
@@ -84,7 +67,6 @@
     err_msg: &str,
 ) -> Result<bool, Box<WhammError>> {
     match stmt {
-<<<<<<< HEAD
         Statement::Decl { .. } => emit_decl_stmt(stmt, injector, table, map_lib_adapter, err_msg),
         Statement::Assign { .. } => emit_assign_stmt(
             stmt,
@@ -104,18 +86,11 @@
             report_var_metadata,
             err_msg,
         ),
-=======
-        Statement::Decl { .. } => emit_decl_stmt(stmt, injector, table, err_msg),
-        Statement::Assign { .. } => emit_assign_stmt(stmt, injector, table, mem_tracker, err_msg),
-        Statement::Expr { expr, .. } | Statement::Return { expr, .. } => {
-            emit_expr(expr, injector, table, mem_tracker, err_msg)
-        }
->>>>>>> 87ece610
+
         Statement::If {
             cond, conseq, alt, ..
         } => {
             if alt.stmts.is_empty() {
-<<<<<<< HEAD
                 emit_if(
                     cond,
                     conseq.stmts.as_mut_slice(),
@@ -159,13 +134,6 @@
             report_var_metadata,
             err_msg,
         ),
-=======
-                emit_if(cond, conseq, injector, table, mem_tracker, err_msg)
-            } else {
-                emit_if_else(cond, conseq, alt, injector, table, mem_tracker, err_msg)
-            }
-        }
->>>>>>> 87ece610
     }
 }
 
@@ -731,12 +699,7 @@
         err_msg,
     )?;
     // emit the beginning of the if block
-<<<<<<< HEAD
-    injector.if_stmt(OrcaBlockType::Empty);
-=======
     injector.if_stmt(block_type_to_wasm(conseq));
->>>>>>> 87ece610
-
     // emit the consequent body
     is_success &= emit_body(
         conseq,
