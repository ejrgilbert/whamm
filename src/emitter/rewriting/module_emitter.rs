--- conflicted
+++ resolved
@@ -1,27 +1,15 @@
 use crate::common::error::{ErrorGen, WhammError};
-<<<<<<< HEAD
 use crate::emitter::report_var_metadata::ReportVarMetadata;
 use crate::parser::types::{DataType, Definition, Expr, Fn, Statement, Value};
-=======
-use crate::parser::types::{Block, DataType, Definition, Expr, Fn, Statement, Value};
->>>>>>> 87ece610
 use crate::verifier::types::{Record, SymbolTable, VarAddr};
 use orca::{DataSegment, DataSegmentKind, InitExpr};
 use std::collections::HashMap;
 
-<<<<<<< HEAD
 use orca::ir::types::{BlockType as OrcaBlockType, DataType as OrcaType, Value as OrcaValue};
-
+use wasmparser::GlobalType;
 use crate::emitter::map_lib_adapter::MapLibAdapter;
 use crate::emitter::rewriting::{emit_body, emit_expr, emit_stmt, whamm_type_to_wasm, Emitter};
-=======
-use orca::ir::types::{BlockType, DataType as OrcaType, Value as OrcaValue};
-use wasmparser::GlobalType;
-
-use crate::emitter::rewriting::{
-    emit_body, emit_expr, emit_stmt, whamm_type_to_wasm_global, Emitter,
-};
->>>>>>> 87ece610
+
 use orca::ir::function::FunctionBuilder;
 use orca::ir::module::Module;
 use orca::opcode::Opcode;
@@ -387,7 +375,6 @@
         };
 
         let rec = self.table.get_record_mut(&rec_id);
-<<<<<<< HEAD
         match rec {
             Some(Record::Var {
                 ref mut addr, ty, ..
@@ -479,16 +466,6 @@
                         is_success
                     }
                 }
-=======
-        let (global_id, ty) = match rec {
-            Some(Record::Var { ref mut addr, .. }) => {
-                // emit global variable and set addr in symbol table
-                // this is used for user-defined global vars in the script...
-                let default_global = whamm_type_to_wasm_global(&ty);
-                let global_id = self.app_wasm.add_global(default_global.clone());
-                *addr = Some(VarAddr::Global { addr: global_id });
-                (global_id, default_global.ty)
->>>>>>> 87ece610
             }
             Some(&mut ref ty) => {
                 return Err(Box::new(ErrorGen::get_unexpected_error(
@@ -561,13 +538,9 @@
         ))
     }
 }
-<<<<<<< HEAD
 impl Emitter for ModuleEmitter<'_, '_, '_, '_, '_, '_> {
-    fn emit_body(&mut self, body: &mut [Statement]) -> Result<bool, Box<WhammError>> {
-=======
-impl Emitter for ModuleEmitter<'_, '_, '_, '_> {
     fn emit_body(&mut self, body: &mut Block) -> Result<bool, Box<WhammError>> {
->>>>>>> 87ece610
+
         if let Some(emitting_func) = &mut self.emitting_func {
             emit_body(
                 body,
