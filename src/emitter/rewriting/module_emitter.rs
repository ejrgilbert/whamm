--- conflicted
+++ resolved
@@ -16,22 +16,6 @@
 const UNEXPECTED_ERR_MSG: &str =
     "ModuleEmitter: Looks like you've found a bug...please report this behavior!";
 
-<<<<<<< HEAD
-=======
-pub struct MemoryTracker {
-    pub mem_id: u32,
-    pub curr_mem_offset: usize,
-    pub required_initial_mem_size: u64,
-    pub emitted_strings: HashMap<String, StringAddr>,
-}
-
-pub struct StringAddr {
-    pub data_id: u32,
-    pub mem_offset: usize,
-    pub len: usize,
-}
-
->>>>>>> 87ece610
 pub struct ModuleEmitter<'a, 'b, 'c, 'd> {
     pub app_wasm: &'a mut Module<'b>,
     pub emitting_func: Option<FunctionBuilder<'b>>,
