use crate::emitter::rewriting::rules::core::CorePackage;
use crate::emitter::rewriting::rules::wasm::{OpcodeEvent, WasmPackage};
use crate::parser::rules::WhammProviderKind;
use crate::parser::types::{ProbeSpec, SpecPart, Value};
use orca::Component;
use std::collections::HashMap;

use crate::generator::simple_ast::{SimpleAstProbes, SimpleProbe};
use orca::ir::module::Module;
use orca::ir::types::DataType as OrcaType;
use wasmparser::Operator;

mod core;
pub mod wasm;

/// A function that can be used to generate these emitter rule types
/// from the SimpleAstProbes type created by the behavior tree builder.
/// See the documentation for this type for why this works when retaining
/// composable instrumentation ordering.
/// The design decision for generating emitter types from this new AST representation
/// is motivated by the constraints of the Rust type system. The following is other
/// designs that were considered and why they are not possible in the Rust PL.
///
/// 1. Add `From` trait to parser Provider/Package/Event/Mode types to translate to emitter variations
///    - Will not work since the `From` implementation would be tied to the structs implementing the
///      underlying Provider/Package/Event/Mode traits. From the AST perspective, all we know is that
///      we have a `dyn Provider|Package|Event|Mode`, not a specific implementation of it.
/// 2. Explicitly visit the AST to generate corresponding emitter variations
///    - This is the same problem as #1.
/// 3. Match on the `*Kind` enum variants instead of String names
///    - This isn't doable since we have specific `*Kind` enums per Provider/Package/Event/Mode trait.
///      So, we can't add a new function `get_kind(&self) -> *Kind` to the trait since we can't tie
///      the return type to a specific `*Kind` enum.
/// 4. Add `ProcessLoc` trait directly to parser Provider/Package/Event/Mode types
///    - This is the same issue as #1.
///
/// All this being said, the best design we have here is to basically create a new factory pattern
/// that iterates over the SimpleAstProbes built by the behavior tree builder to match Provider/Package/Event/Mode
/// names to the corresponding emitter variation.
/// This will keep the ordering guarantees for composable instrumentation by construction of the type and
/// enable us to work around the annoying Rust type system constraints. This will also keep the emitter logic
/// separate from the parser/verifier/behavior tree logic and keep this emitter logic specific to the bytecode
/// rewriting injection strategy.
pub fn provider_factory<P: Provider + FromStr>(ast: &SimpleAstProbes) -> Vec<Box<P>> {
    // Track the added provider hierarchies.
    // When visiting the next provider hierarchy it will be added (if not already there)
    // OR the new hierarchy will be appended within its respectful location in the already-existing one.
    // This is relevant when considering multiple scripts!
    let mut providers: Vec<Box<P>> = vec![];
    ast.iter().for_each(|(provider_name, packages)| {
        let mut provider = P::from_str(provider_name);
        provider.add_packages(packages);

        providers.push(Box::new(provider));
    });

    providers
}
/// Splits out the logic to add new packages to a provider
fn package_factory<P: Package + FromStr + 'static>(
    ast_packages: &HashMap<String, HashMap<String, HashMap<String, Vec<SimpleProbe>>>>,
) -> Vec<Box<dyn Package>> {
    let mut packages: Vec<Box<dyn Package>> = vec![];
    ast_packages.iter().for_each(|(package_name, events)| {
        let mut package = P::from_str(package_name);
        package.add_events(events);

        packages.push(Box::new(package));
    });
    packages
}
/// Splits out the logic to add new events to a package
fn event_factory<E: Event + FromStr + 'static>(
    ast_events: &HashMap<String, HashMap<String, Vec<SimpleProbe>>>,
) -> Vec<Box<dyn Event>> {
    let mut events: Vec<Box<dyn Event>> = vec![];
    ast_events.iter().for_each(|(event_name, probes)| {
        let mut event = E::from_str(event_name);
        event.add_probes(probes);

        events.push(Box::new(event));
    });
    events
}
fn probe_factory(
    ast_probes: &HashMap<String, Vec<SimpleProbe>>,
) -> HashMap<String, Vec<SimpleProbe>> {
    ast_probes
        .iter()
        .map(|(name, probe_list)| {
            // it would be nice to not have to do this iteration, but I don't know of another way...
            let mut new_list = vec![];
            probe_list.iter().for_each(|probe| {
                new_list.push(probe.to_owned());
            });

            (name.to_owned(), new_list)
        })
        .collect()
}

pub trait FromStr {
    fn from_str(name: &str) -> Self;
}

#[derive(Clone, PartialEq, Debug)]
pub struct Arg {
    pub name: String,
    pub ty: OrcaType,
}
impl Arg {
    fn new(name: String, ty: OrcaType) -> Self {
        Self { name, ty }
    }
}

#[derive(Default, Debug)]
pub struct LocInfo<'a> {
    /// static information to be saved in symbol table
    pub static_data: HashMap<String, Option<Value>>,
    /// dynamic information corresponding to the operands of this location
    pub(crate) args: Vec<Arg>,
    pub num_alt_probes: usize,
    /// the probes that were matched for this instruction
    /// note the Script ID is contained in SimpleProbe
    pub probes: Vec<(ProbeSpec, &'a SimpleProbe)>,
}
impl<'a> LocInfo<'a> {
    fn new() -> Self {
        Self::default()
    }
    fn has_match(&self) -> bool {
        !self.probes.is_empty()
    }
    fn add_probes(&mut self, base_spec: ProbeSpec, probes: &'a HashMap<String, Vec<SimpleProbe>>) {
        probes.iter().for_each(|(probe_mode, probes)| {
            let mut spec = base_spec.clone();
            spec.mode = Some(SpecPart {
                name: probe_mode.clone(),
                loc: None,
            });

            if probe_mode == "alt" {
                // this is an alt probe, mark it with the number!
                self.num_alt_probes += probes.len();
            }
            probes.iter().for_each(|probe| {
                self.probes.push((spec.clone(), probe));
            });
        })
    }
    fn append(&mut self, other: &mut Self) {
        // handle static_data
        self.static_data.extend(other.static_data.to_owned());

        // handle args
        if !self.args.is_empty() {
            if !other.args.is_empty() {
                // assert that args are equivalent
                if !self.args.iter().all(|item| other.args.contains(item)) {
                    panic!("Emitter rules found different values for instruction args, please report this bug!");
                }
            }
            // just keep self args the way it is (other clearly doesn't populate them)
        } else {
            // just set to the other's args
            self.args = other.args.to_owned()
        }

        // handle num_alt_probes
        self.num_alt_probes += other.num_alt_probes;

        // handle probes
        self.probes.append(&mut other.probes);
    }
}

pub trait Provider {
    /// Pass some location to the provider and get back two types of data:
    fn get_loc_info_module(&self, app_wasm: &Module, instr: &Operator) -> Option<LocInfo>;
    fn get_loc_info_comp(&self, app_wasm: &Component, instr: &Operator) -> Option<LocInfo>;
    fn add_packages(
        &mut self,
        ast_packages: &HashMap<String, HashMap<String, HashMap<String, Vec<SimpleProbe>>>>,
    );
}
pub trait Package {
    /// Pass some location to the provider and get back two types of data:
    fn get_loc_info_module(&self, app_wasm: &Module, instr: &Operator) -> Option<LocInfo>;
    fn get_loc_info_comp(&self, app_wasm: &Component, instr: &Operator) -> Option<LocInfo>;
    fn add_events(&mut self, ast_events: &HashMap<String, HashMap<String, Vec<SimpleProbe>>>);
}
pub trait Event {
    /// Pass some location to the provider and get back two types of data:
    fn get_loc_info_module(&self, app_wasm: &Module, instr: &Operator) -> Option<LocInfo>;
    fn get_loc_info_component(&self, app_wasm: &Component, instr: &Operator) -> Option<LocInfo>;
    fn get_loc_info<'a>(&'a self, instr: &Operator) -> Option<LocInfo>;
    fn add_probes(&mut self, ast_probes: &HashMap<String, Vec<SimpleProbe>>);
}

pub struct WhammProvider {
    kind: WhammProviderKind,
    /// The packages of the probes that have been used in the Script.
    pub packages: Vec<Box<dyn Package>>,
}
impl FromStr for WhammProvider {
    fn from_str(name: &str) -> Self {
        match name {
            "core" => Self::core(),
            "wasm" => Self::wasm(),
            _ => panic!("unsupported WhammProvider: {name}"),
        }
    }
}
impl WhammProvider {
    fn core() -> Self {
        Self {
            kind: WhammProviderKind::Core,
            packages: vec![],
        }
    }
    fn wasm() -> Self {
        Self {
            kind: WhammProviderKind::Wasm,
            packages: vec![],
        }
    }
}
impl Provider for WhammProvider {
    fn get_loc_info_module(&self, app_wasm: &Module, instr: &Operator) -> Option<LocInfo> {
        let mut loc_info = LocInfo::new();
        match self.kind {
            WhammProviderKind::Core | WhammProviderKind::Wasm => {
                // nothing to add
            }
        }

        // Make sure we have arg symbol data to save off params in the behavior tree for all cases!
<<<<<<< HEAD
        loc_info.args = OpcodeEvent::get_args_for_instr_module(app_wasm, instr);
=======
        loc_info.args = OpcodeEvent::get_ty_info_for_instr(app_wasm, instr).0;
>>>>>>> 0b403919

        // Get location info from the rest of the configured rules
        self.packages.iter().for_each(|package| {
            if let Some(mut other_loc_info) = package.get_loc_info_module(app_wasm, instr) {
                loc_info.append(&mut other_loc_info);
            }
        });

        if loc_info.has_match() {
            Some(loc_info)
        } else {
            None
        }
    }

    fn get_loc_info_comp(&self, app_wasm: &Component, instr: &Operator) -> Option<LocInfo> {
        let mut loc_info = LocInfo::new();
        match self.kind {
            WhammProviderKind::Core | WhammProviderKind::Wasm => {
                // nothing to add
            }
        }

        // Make sure we have arg symbol data to save off params in the behavior tree for all cases!
        loc_info.args = OpcodeEvent::get_args_for_instr_comp(app_wasm, instr);

        // Get location info from the rest of the configured rules
        self.packages.iter().for_each(|package| {
            if let Some(mut other_loc_info) = package.get_loc_info_comp(app_wasm, instr) {
                loc_info.append(&mut other_loc_info);
            }
        });

        if loc_info.has_match() {
            Some(loc_info)
        } else {
            None
        }
    }

    fn add_packages(
        &mut self,
        ast_packages: &HashMap<String, HashMap<String, HashMap<String, Vec<SimpleProbe>>>>,
    ) {
        let packages = match self.kind {
            WhammProviderKind::Core => package_factory::<CorePackage>(ast_packages),
            WhammProviderKind::Wasm => package_factory::<WasmPackage>(ast_packages),
        };
        self.packages = packages;
    }
}<|MERGE_RESOLUTION|>--- conflicted
+++ resolved
@@ -236,11 +236,7 @@
         }
 
         // Make sure we have arg symbol data to save off params in the behavior tree for all cases!
-<<<<<<< HEAD
-        loc_info.args = OpcodeEvent::get_args_for_instr_module(app_wasm, instr);
-=======
-        loc_info.args = OpcodeEvent::get_ty_info_for_instr(app_wasm, instr).0;
->>>>>>> 0b403919
+        loc_info.args = OpcodeEvent::get_ty_info_for_instr_module(app_wasm, instr).0;
 
         // Get location info from the rest of the configured rules
         self.packages.iter().for_each(|package| {
@@ -265,7 +261,7 @@
         }
 
         // Make sure we have arg symbol data to save off params in the behavior tree for all cases!
-        loc_info.args = OpcodeEvent::get_args_for_instr_comp(app_wasm, instr);
+        loc_info.args = OpcodeEvent::get_ty_info_for_instr_comp(app_wasm, instr).0;
 
         // Get location info from the rest of the configured rules
         self.packages.iter().for_each(|package| {
