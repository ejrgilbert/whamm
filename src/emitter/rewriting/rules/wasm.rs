use crate::emitter::rewriting::rules::{
    event_factory, probe_factory, Arg, Event, FromStr, LocInfo, Package,
};
use crate::parser::rules::wasm::{OpcodeEventKind, WasmPackageKind};
use crate::parser::types::{DataType, ProbeSpec, SpecPart, Value};
use log::warn;
use orca::ir::component::Component;
use orca::ir::module::Module;
use orca::ir::types::{DataType as OrcaType, FuncKind};
use std::collections::HashMap;

use crate::generator::simple_ast::SimpleProbe;
use wasmparser::Operator;

pub struct WasmPackage {
    kind: WasmPackageKind,
    pub events: Vec<Box<dyn Event>>,
}
impl FromStr for WasmPackage {
    fn from_str(name: &str) -> Self {
        match name {
            "opcode" => Self::opcode(),
            _ => panic!("unsupported WasmPackage: {name}"),
        }
    }
}
impl WasmPackage {
    fn opcode() -> Self {
        Self {
            kind: WasmPackageKind::Opcode,
            events: vec![],
        }
    }
}
impl Package for WasmPackage {
    fn get_loc_info_module(&self, app_wasm: &Module, instr: &Operator) -> Option<LocInfo> {
        let mut loc_info = LocInfo::new();
        match self.kind {
            WasmPackageKind::Opcode => {
                // nothing to add
            }
        }

        // Get location info from the rest of the configured rules
        self.events.iter().for_each(|event| {
            if let Some(mut other_loc_info) = event.get_loc_info_module(app_wasm, instr) {
                loc_info.append(&mut other_loc_info);
            }
        });

        if loc_info.has_match() {
            Some(loc_info)
        } else {
            None
        }
    }

    fn get_loc_info_comp(&self, app_wasm: &Component, instr: &Operator) -> Option<LocInfo> {
        let mut loc_info = LocInfo::new();
        match self.kind {
            WasmPackageKind::Opcode => {
                // nothing to add
            }
        }

        // Get location info from the rest of the configured rules
        self.events.iter().for_each(|event| {
            if let Some(mut other_loc_info) = event.get_loc_info_component(app_wasm, instr) {
                loc_info.append(&mut other_loc_info);
            }
        });

        if loc_info.has_match() {
            Some(loc_info)
        } else {
            None
        }
    }

    fn add_events(&mut self, ast_events: &HashMap<String, HashMap<String, Vec<SimpleProbe>>>) {
        let events = match self.kind {
            WasmPackageKind::Opcode => event_factory::<OpcodeEvent>(ast_events),
        };
        self.events = events;
    }
}

#[derive(Debug)]
struct FuncInfo {
    func_kind: String,
    module: String,
    name: String,
}

pub struct OpcodeEvent {
    kind: OpcodeEventKind,
    // Map from probe_mode_name -> Vec[probes_of_this_mode]
    // Retains ordering of instrumentation units (in order of scripts passed by user)
    probes: HashMap<String, Vec<SimpleProbe>>,
}
impl FromStr for OpcodeEvent {
    fn from_str(name: &str) -> Self {
        match name {
            "block" => Self::block(),
            "loop" => Self::_loop(),
            "call" => Self::call(),
            "call_indirect" => Self::call_indirect(),
            "local_get" => Self::local_get(),
            "local_set" => Self::local_set(),
            "local_tee" => Self::local_tee(),
            "global_get" => Self::global_get(),
            "global_set" => Self::global_set(),
            "const" => Self::_const(),
            "binop" => Self::binop(),
            "unop" => Self::unop(),
            "select" => Self::select(),
            "unreachable" => Self::unreachable(),
            "br" => Self::br(),
            "br_if" => Self::br_if(),
            "if_else" => Self::if_else(),
            "br_table" => Self::br_table(),
            "drop" => Self::drop(),
            "return" => Self::_return(),
            "memory_size" => Self::memory_size(),
            "memory_grow" => Self::memory_grow(),
            "memory_init" => Self::memory_init(),
            "data_drop" => Self::data_drop(),
            "memory_copy" => Self::memory_copy(),
            "memory_fill" => Self::memory_fill(),
            "load" => Self::load(),
            "store" => Self::store(),
            "atomic_rmw" => Self::atomic_rmw(),
            "cmpxchg" => Self::cmpxchg(),
            "atomic_notify" => Self::atomic_notify(),
            "atomic_wait" => Self::atomic_wait(),
            "atomic_fence" => Self::atomic_fence(),
            "table_get" => Self::table_get(),
            "table_set" => Self::table_set(),
            "table_grow" => Self::table_grow(),
            "table_size" => Self::table_size(),
            "table_fill" => Self::table_fill(),
            "ref_null" => Self::ref_null(),
            "ref_is_null" => Self::ref_is_null(),
            "ref_func" => Self::ref_func(),
            "v128_bitselect" => Self::v128_bitselect(),
            "i8x16_swizzle" => Self::i8x16_swizzle(),
            "i8x16_shuffle" => Self::i8x16_shuffle(),
            "load_simd" => Self::load_simd(),
            "table_init" => Self::table_init(),
            "elem_drop" => Self::elem_drop(),
            "table_copy" => Self::table_copy(),
            _ => panic!("unsupported OpcodeEvent: {name}"),
        }
    }
}
impl OpcodeEvent {
    // =================
    // ---- Helpers ----
    // =================

    fn probe_spec(&self) -> ProbeSpec {
        ProbeSpec {
            provider: Some(SpecPart {
                name: "wasm".to_string(),
                loc: None,
            }),
            package: Some(SpecPart {
                name: "opcode".to_string(),
                loc: None,
            }),
            event: Some(SpecPart {
                name: self.kind.name(),
                loc: None,
            }),
            mode: None,
        }
    }
<<<<<<< HEAD

    pub fn get_args_for_instr_comp(app_wasm: &Component, instr: &Operator) -> Vec<Arg> {
        let ty_list: Vec<OrcaType> = match instr {
            Operator::Call {
                function_index: fid,
            } => {
                // module.types includes import type information, pull param/return info
                //     via module.get_type with the FID (works with imported OR local funcs)
                if let Some(import) = app_wasm.modules[0].imports.get(*fid as usize) {
                    // This is an imported function (FIDs too large will return None)
                    match import.ty {
                        TypeRef::Func(ty_id) => {
                            if let Some(ty) = app_wasm.modules[0].types.get(ty_id as usize) {
                                ty.params.to_vec()
                            } else {
                                // no type info found!!
                                warn!("No type information found for import with FID {fid}");
                                vec![]
                            }
                        }
                        _ => {
                            // no type info found!!
                            warn!("No type information found for import with FID {fid}");
                            vec![]
                        }
                    }
                } else {
                    // this is a local function
                    if let Some(ty) = app_wasm.modules[0]
                        .get_type(*fid - app_wasm.modules[0].num_imported_functions as u32)
                    {
                        ty.params.to_vec()
                    } else {
                        vec![]
                    }
                }
            }
            _ => Self::get_args_for_instr(instr),
        };
        let mut args = vec![];
        for (idx, ty) in ty_list.iter().enumerate() {
            args.push(Arg::new(format!("arg{}", idx), ty.to_owned()));
        }
        args
    }

    pub fn get_args_for_instr_module(app_wasm: &Module, instr: &Operator) -> Vec<Arg> {
        let ty_list: Vec<OrcaType> = match instr {
=======
    pub fn get_ty_info_for_instr(app_wasm: &Module, instr: &Operator) -> (Vec<Arg>, Option<u32>) {
        // TODO: there are 500 of them in wasmparser::Operator
        // compared to 48 of them in walrus::ir::Instr
        // How do we compress the Operators we need to concern
        let (ty_list, ty_id): (Vec<OrcaType>, Option<u32>) = match instr {
>>>>>>> 0b403919
            Operator::Call {
                function_index: fid,
            } => {
                match app_wasm.get_fn_kind(*fid) {
                    Some(FuncKind::Import(ty_id)) | Some(FuncKind::Local(ty_id)) => {
                        if let Some(ty) = app_wasm.types.get(ty_id as usize) {
                            (ty.params.to_vec(), Some(ty_id))
                        } else {
                            // no type info found!!
                            warn!("No type information found for import with FID {fid}");
                            (vec![], None)
                        }
                    }
                    None => {
                        // no type info found!!
                        warn!("No type information found for import with FID {fid}");
                        (vec![], None)
                    }
                }
            }
            _ => Self::get_args_for_instr(instr),
        };
        let mut args = vec![];
        for (idx, ty) in ty_list.iter().enumerate() {
            args.push(Arg::new(format!("arg{}", idx), ty.to_owned()));
        }
        args
    }

    pub fn get_args_for_instr(instr: &Operator) -> Vec<OrcaType> {
        // TODO: there are 500 of them in wasmparser::Operator
        // compared to 48 of them in walrus::ir::Instr
        // How do we compress the Operators we need to concern
        match instr {
            Operator::Block { .. } => {
                // TODO -- define type info
                (vec![], None)
            }

            Operator::Loop { .. } => {
                // TODO -- define type info
                (vec![], None)
            }

            Operator::CallIndirect { .. } => {
                // TODO -- define type info
                (vec![], None)
            }
            Operator::LocalGet { .. } => {
                // TODO -- define type info
                (vec![], None)
            }
            Operator::LocalSet { .. } => {
                // TODO -- define type info
                (vec![], None)
            }
            Operator::LocalTee { .. } => {
                // TODO -- define type info
                (vec![], None)
            }
            Operator::GlobalGet { .. } => {
                // TODO -- define type info
                (vec![], None)
            }
            Operator::GlobalSet { .. } => {
                // TODO -- define type info
                (vec![], None)
            }
            Operator::I32Const { .. } => {
                // TODO -- define type info
                (vec![], None)
            }
            Operator::I64Const { .. } => {
                // TODO -- define type info
                (vec![], None)
            }
            Operator::F32Const { .. } => {
                // TODO -- define type info
                (vec![], None)
            }
            Operator::F64Const { .. } => {
                // TODO -- define type info
                (vec![], None)
            }
            Operator::Select { .. } => {
                // TODO -- define type info
                (vec![], None)
            }
            Operator::Unreachable { .. } => {
                // TODO -- define type info
                (vec![], None)
            }
            Operator::Br { .. } => {
                // TODO -- define type info
                (vec![], None)
            }
            Operator::BrIf { .. } => {
                // TODO -- define type info
                (vec![], None)
            }
            Operator::BrTable { .. } => {
                // TODO -- define type info
                (vec![], None)
            }
            Operator::Drop { .. } => {
                // TODO -- define type info
                (vec![], None)
            }
            Operator::Return { .. } => {
                // TODO -- define type info
                (vec![], None)
            }
            Operator::MemorySize { .. } => {
                // TODO -- define type info
                (vec![], None)
            }
            Operator::MemoryGrow { .. } => {
                // TODO -- define type info
                (vec![], None)
            }
            Operator::MemoryInit { .. } => {
                // TODO -- define type info
                (vec![], None)
            }
            Operator::DataDrop { .. } => {
                // TODO -- define type info
                (vec![], None)
            }
            Operator::MemoryCopy { .. } => {
                // TODO -- define type info
                (vec![], None)
            }
            Operator::MemoryFill { .. } => {
                // TODO -- define type info
                (vec![], None)
            }
            Operator::AtomicFence { .. } => {
                // TODO -- define type info
                (vec![], None)
            }
            Operator::TableGet { .. } => {
                // TODO -- define type info
                (vec![], None)
            }
            Operator::TableSet { .. } => {
                // TODO -- define type info
                (vec![], None)
            }
            Operator::TableGrow { .. } => {
                // TODO -- define type info
                (vec![], None)
            }
            Operator::TableSize { .. } => {
                // TODO -- define type info
                (vec![], None)
            }
            Operator::TableFill { .. } => {
                // TODO -- define type info
                (vec![], None)
            }
            Operator::RefNull { .. } => {
                // TODO -- define type info
                (vec![], None)
            }
            Operator::RefIsNull { .. } => {
                // TODO -- define type info
                (vec![], None)
            }
            Operator::RefFunc { .. } => {
                // TODO -- define type info
                (vec![], None)
            }
            Operator::V128Bitselect { .. } => {
                // TODO -- define type info
                (vec![], None)
            }
            Operator::I8x16Swizzle { .. } => {
                // TODO -- define type info
                (vec![], None)
            }
            Operator::I8x16Shuffle { .. } => {
                // TODO -- define type info
                (vec![], None)
            }
            Operator::TableInit { .. } => {
                // TODO -- define type info
                (vec![], None)
            }
            Operator::ElemDrop { .. } => {
                // TODO -- define type info
                (vec![], None)
            }
            Operator::TableCopy { .. } => {
                // TODO -- define type info
                (vec![], None)
            }
            _ => {
                // TODO -- define type info
                (vec![], None)
            }
        }
<<<<<<< HEAD
=======
        (args, ty_id)
>>>>>>> 0b403919
    }

    // ======================
    // ---- Constructors ----
    // ======================
    fn new(kind: OpcodeEventKind) -> Self {
        Self {
            kind,
            probes: HashMap::new(),
        }
    }

    fn block() -> Self {
        Self::new(OpcodeEventKind::Block)
    }
    fn _loop() -> Self {
        Self::new(OpcodeEventKind::Loop)
    }
    fn call() -> Self {
        Self::new(OpcodeEventKind::Call)
    }
    fn call_indirect() -> Self {
        Self::new(OpcodeEventKind::CallIndirect)
    }
    fn local_get() -> Self {
        Self::new(OpcodeEventKind::LocalGet)
    }
    fn local_set() -> Self {
        Self::new(OpcodeEventKind::LocalSet)
    }
    fn local_tee() -> Self {
        Self::new(OpcodeEventKind::LocalTee)
    }
    fn global_get() -> Self {
        Self::new(OpcodeEventKind::GlobalGet)
    }
    fn global_set() -> Self {
        Self::new(OpcodeEventKind::GlobalSet)
    }
    fn _const() -> Self {
        Self::new(OpcodeEventKind::Const)
    }
    fn binop() -> Self {
        Self::new(OpcodeEventKind::Binop)
    }
    fn unop() -> Self {
        Self::new(OpcodeEventKind::Unop)
    }
    fn select() -> Self {
        Self::new(OpcodeEventKind::Select)
    }
    fn unreachable() -> Self {
        Self::new(OpcodeEventKind::Unreachable)
    }
    fn br() -> Self {
        Self::new(OpcodeEventKind::Br)
    }
    fn br_if() -> Self {
        Self::new(OpcodeEventKind::BrIf)
    }
    fn if_else() -> Self {
        Self::new(OpcodeEventKind::IfElse)
    }
    fn br_table() -> Self {
        Self::new(OpcodeEventKind::BrTable)
    }
    fn drop() -> Self {
        Self::new(OpcodeEventKind::Drop)
    }
    fn _return() -> Self {
        Self::new(OpcodeEventKind::Return)
    }
    fn memory_size() -> Self {
        Self::new(OpcodeEventKind::MemorySize)
    }
    fn memory_grow() -> Self {
        Self::new(OpcodeEventKind::MemoryGrow)
    }
    fn memory_init() -> Self {
        Self::new(OpcodeEventKind::MemoryInit)
    }
    fn data_drop() -> Self {
        Self::new(OpcodeEventKind::DataDrop)
    }
    fn memory_copy() -> Self {
        Self::new(OpcodeEventKind::MemoryCopy)
    }
    fn memory_fill() -> Self {
        Self::new(OpcodeEventKind::MemoryFill)
    }
    fn load() -> Self {
        Self::new(OpcodeEventKind::Load)
    }
    fn store() -> Self {
        Self::new(OpcodeEventKind::Store)
    }
    fn atomic_rmw() -> Self {
        Self::new(OpcodeEventKind::AtomicRmw)
    }
    fn cmpxchg() -> Self {
        Self::new(OpcodeEventKind::Cmpxchg)
    }
    fn atomic_notify() -> Self {
        Self::new(OpcodeEventKind::AtomicNotify)
    }
    fn atomic_wait() -> Self {
        Self::new(OpcodeEventKind::AtomicWait)
    }
    fn atomic_fence() -> Self {
        Self::new(OpcodeEventKind::AtomicFence)
    }
    fn table_get() -> Self {
        Self::new(OpcodeEventKind::TableGet)
    }
    fn table_set() -> Self {
        Self::new(OpcodeEventKind::TableSet)
    }
    fn table_grow() -> Self {
        Self::new(OpcodeEventKind::TableGrow)
    }
    fn table_size() -> Self {
        Self::new(OpcodeEventKind::TableSize)
    }
    fn table_fill() -> Self {
        Self::new(OpcodeEventKind::TableFill)
    }
    fn ref_null() -> Self {
        Self::new(OpcodeEventKind::RefNull)
    }
    fn ref_is_null() -> Self {
        Self::new(OpcodeEventKind::RefIsNull)
    }
    fn ref_func() -> Self {
        Self::new(OpcodeEventKind::RefFunc)
    }
    fn v128_bitselect() -> Self {
        Self::new(OpcodeEventKind::V128Bitselect)
    }
    fn i8x16_swizzle() -> Self {
        Self::new(OpcodeEventKind::I8x16Swizzle)
    }
    fn i8x16_shuffle() -> Self {
        Self::new(OpcodeEventKind::I8x16Shuffle)
    }
    fn load_simd() -> Self {
        Self::new(OpcodeEventKind::LoadSimd)
    }
    fn table_init() -> Self {
        Self::new(OpcodeEventKind::TableInit)
    }
    fn elem_drop() -> Self {
        Self::new(OpcodeEventKind::ElemDrop)
    }
    fn table_copy() -> Self {
        Self::new(OpcodeEventKind::TableCopy)
    }
}
impl Event for OpcodeEvent {
    fn get_loc_info_module(&self, app_wasm: &Module, instr: &Operator) -> Option<LocInfo> {
        let mut loc_info = LocInfo::new();
        match self.kind {
            OpcodeEventKind::Call => {
                if let Operator::Call {
                    function_index: fid,
                } = instr
                {
                    // low FIDs are imports (if fid < module.imports.len(), fid is an import)
                    let func_info = if let Some(import) = app_wasm.imports.get(*fid as usize) {
                        // This is an imported function (FIDs too large will return None)

                        // UNCOMMENT FOR DEBUGGING PURPOSES
                        // if import.name == "call_new" {
                        //     println!("call_new!!");
                        // }
                        FuncInfo {
                            func_kind: "import".to_string(),
                            module: import.module.to_string(),
                            name: import.name.to_string(),
                        }
                    } else {
                        // This is a local function
                        FuncInfo {
                            func_kind: "local".to_string(),
                            module: "".to_string(),
                            // TODO -- fix this when orca supports pulling func names
                            name: "".to_string(),
                        }
                    };

                    // define static_data
                    loc_info.static_data.insert(
                        "target_imp_name".to_string(),
                        Some(Value::Str {
                            ty: DataType::Str,
                            val: func_info.name.to_string(),
                        }),
                    );
                    loc_info.static_data.insert(
                        "target_fn_type".to_string(),
                        Some(Value::Str {
                            ty: DataType::Str,
                            val: func_info.func_kind.to_string(),
                        }),
                    );
                    loc_info.static_data.insert(
                        "target_imp_module".to_string(),
                        Some(Value::Str {
                            ty: DataType::Str,
                            val: func_info.module.to_string(),
                        }),
                    );

                    // add the probes for this event
                    loc_info.add_probes(self.probe_spec(), &self.probes);
                }
                if loc_info.has_match() {
                    Some(loc_info)
                } else {
                    None
                }
            }
            _ => self.get_loc_info(instr),
        }
    }

    fn get_loc_info_component(&self, app_wasm: &Component, instr: &Operator) -> Option<LocInfo> {
        let mut loc_info = LocInfo::new();
        match self.kind {
            OpcodeEventKind::Call => {
                if let Operator::Call {
                    function_index: fid,
                } = instr
                {
                    // low FIDs are imports (if fid < module.imports.len(), fid is an import)
                    let func_info = if let Some(import) = app_wasm.imports.get(*fid as usize) {
                        // This is an imported function (FIDs too large will return None)

                        // UNCOMMENT FOR DEBUGGING PURPOSES
                        // if import.name == "call_new" {
                        //     println!("call_new!!");
                        // }
                        FuncInfo {
                            func_kind: "import".to_string(),
                            module: import.name.0.to_string(), // TODO: Need to fix this
                            name: import.name.0.to_string(),
                        }
                    } else {
                        // This is a local function
                        FuncInfo {
                            func_kind: "local".to_string(),
                            module: "".to_string(),
                            // TODO -- fix this when orca supports pulling func names
                            name: "".to_string(),
                        }
                    };

                    // define static_data
                    loc_info.static_data.insert(
                        "target_imp_name".to_string(),
                        Some(Value::Str {
                            ty: DataType::Str,
                            val: func_info.name.to_string(),
                        }),
                    );
                    loc_info.static_data.insert(
                        "target_fn_type".to_string(),
                        Some(Value::Str {
                            ty: DataType::Str,
                            val: func_info.func_kind.to_string(),
                        }),
                    );
                    loc_info.static_data.insert(
                        "target_imp_module".to_string(),
                        Some(Value::Str {
                            ty: DataType::Str,
                            val: func_info.module.to_string(),
                        }),
                    );

                    // add the probes for this event
                    loc_info.add_probes(self.probe_spec(), &self.probes);
                }
                if loc_info.has_match() {
                    Some(loc_info)
                } else {
                    None
                }
            }
            _ => self.get_loc_info(instr),
        }
    }
    fn get_loc_info<'a>(&'a self, instr: &Operator) -> Option<LocInfo> {
        let mut loc_info = LocInfo::new();
        match self.kind {
            OpcodeEventKind::Block => {
                if let Operator::Block { .. } = instr {
                    // TODO define static vars
                    loc_info.add_probes(self.probe_spec(), &self.probes);
                }
            }
            OpcodeEventKind::Loop => {
                if let Operator::Loop { .. } = instr {
                    // TODO define static vars
                    loc_info.add_probes(self.probe_spec(), &self.probes);
                }
            }
            OpcodeEventKind::CallIndirect => {
                if let Operator::CallIndirect { .. } = instr {
                    // TODO define static vars
                    loc_info.add_probes(self.probe_spec(), &self.probes);
                }
            }
            OpcodeEventKind::LocalGet => {
                if let Operator::LocalGet { .. } = instr {
                    // TODO define static vars
                    loc_info.add_probes(self.probe_spec(), &self.probes);
                }
            }
            OpcodeEventKind::LocalSet => {
                if let Operator::LocalSet { .. } = instr {
                    // TODO define static vars
                    loc_info.add_probes(self.probe_spec(), &self.probes);
                }
            }
            OpcodeEventKind::LocalTee => {
                if let Operator::LocalTee { .. } = instr {
                    // TODO define static vars
                    loc_info.add_probes(self.probe_spec(), &self.probes);
                }
            }
            OpcodeEventKind::GlobalGet => {
                if let Operator::GlobalGet { .. } = instr {
                    // TODO define static vars
                    loc_info.add_probes(self.probe_spec(), &self.probes);
                }
            }
            OpcodeEventKind::GlobalSet => {
                if let Operator::GlobalSet { .. } = instr {
                    // TODO define static vars
                    loc_info.add_probes(self.probe_spec(), &self.probes);
                }
            }
            OpcodeEventKind::Const => {
                if let Operator::I32Const { .. } = instr {
                    // TODO define static vars
                    loc_info.add_probes(self.probe_spec(), &self.probes);
                }
                if let Operator::I64Const { .. } = instr {
                    // TODO define static vars
                    loc_info.add_probes(self.probe_spec(), &self.probes);
                }
                if let Operator::F32Const { .. } = instr {
                    // TODO define static vars
                    loc_info.add_probes(self.probe_spec(), &self.probes);
                }
                if let Operator::F64Const { .. } = instr {
                    // TODO define static vars
                    loc_info.add_probes(self.probe_spec(), &self.probes);
                }
            }
            OpcodeEventKind::Binop => {
                // TODO: finish this
                unimplemented!()
                // if let Operator::Binop{ .. } = instr {
                //     // TODO define static vars
                //     loc_info.add_probes(self.probe_spec(), &self.probes);
                // }
            }
            OpcodeEventKind::Unop => {
                // TODO: finish this
                unimplemented!()
                // if let Operator::Unop{ .. } = instr {
                //     // TODO define static vars
                //     loc_info.add_probes(self.probe_spec(), &self.probes);
                // }
            }
            OpcodeEventKind::Select => {
                if let Operator::Select { .. } = instr {
                    // TODO define static vars
                    loc_info.add_probes(self.probe_spec(), &self.probes);
                }
            }
            OpcodeEventKind::Unreachable => {
                if let Operator::Unreachable { .. } = instr {
                    // TODO define static vars
                    loc_info.add_probes(self.probe_spec(), &self.probes);
                }
            }
            OpcodeEventKind::Br => {
                if let Operator::Br { .. } = instr {
                    // TODO define static vars
                    loc_info.add_probes(self.probe_spec(), &self.probes);
                }
            }
            OpcodeEventKind::BrIf => {
                if let Operator::BrIf { .. } = instr {
                    // TODO define static vars
                    loc_info.add_probes(self.probe_spec(), &self.probes);
                }
            }
            OpcodeEventKind::IfElse => {
                // TODO: we might need to change OpCodeEventKind
                unimplemented!()
            }
            OpcodeEventKind::BrTable => {
                if let Operator::BrTable { .. } = instr {
                    // TODO define static vars
                    loc_info.add_probes(self.probe_spec(), &self.probes);
                }
            }
            OpcodeEventKind::Drop => {
                if let Operator::Drop { .. } = instr {
                    // TODO define static vars
                    loc_info.add_probes(self.probe_spec(), &self.probes);
                }
            }
            OpcodeEventKind::Return => {
                if let Operator::Return { .. } = instr {
                    // TODO define static vars
                    loc_info.add_probes(self.probe_spec(), &self.probes);
                }
            }
            OpcodeEventKind::MemorySize => {
                if let Operator::MemorySize { .. } = instr {
                    // TODO define static vars
                    loc_info.add_probes(self.probe_spec(), &self.probes);
                }
            }
            OpcodeEventKind::MemoryGrow => {
                if let Operator::MemoryGrow { .. } = instr {
                    // TODO define static vars
                    loc_info.add_probes(self.probe_spec(), &self.probes);
                }
            }
            OpcodeEventKind::MemoryInit => {
                if let Operator::MemoryInit { .. } = instr {
                    // TODO define static vars
                    loc_info.add_probes(self.probe_spec(), &self.probes);
                }
            }
            OpcodeEventKind::DataDrop => {
                if let Operator::DataDrop { .. } = instr {
                    // TODO define static vars
                    loc_info.add_probes(self.probe_spec(), &self.probes);
                }
            }
            OpcodeEventKind::MemoryCopy => {
                if let Operator::MemoryCopy { .. } = instr {
                    // TODO define static vars
                    loc_info.add_probes(self.probe_spec(), &self.probes);
                }
            }
            OpcodeEventKind::MemoryFill => {
                if let Operator::MemoryFill { .. } = instr {
                    // TODO define static vars
                    loc_info.add_probes(self.probe_spec(), &self.probes);
                }
            }
            OpcodeEventKind::Load => {
                // TODO: finish this
                unimplemented!()
                // if let Operator::Load{ .. } = instr {
                //     // TODO define static vars
                //     loc_info.add_probes(self.probe_spec(), &self.probes);
                // }
            }
            OpcodeEventKind::Store => {
                // TODO: finish this
                unimplemented!()
                // if let Operator::Store{ .. } = instr {
                //     // TODO define static vars
                //     loc_info.add_probes(self.probe_spec(), &self.probes);
                // }
            }
            OpcodeEventKind::AtomicRmw => {
                // TODO: finish this
                unimplemented!()
                // if let Operator::AtomicRmw{ .. } = instr {
                //     // TODO define static vars
                //     loc_info.add_probes(self.probe_spec(), &self.probes);
                // }
            }
            OpcodeEventKind::Cmpxchg => {
                // TODO: finish this
                unimplemented!()
                // if let Operator::Cmpxchg{ .. } = instr {
                //     // TODO define static vars
                //     loc_info.add_probes(self.probe_spec(), &self.probes);
                // }
            }
            OpcodeEventKind::AtomicNotify => {
                // TODO: finish this
                unimplemented!()
                // if let Operator::AtomicNotify{ .. } = instr {
                //     // TODO define static vars
                //     loc_info.add_probes(self.probe_spec(), &self.probes);
                // }
            }
            OpcodeEventKind::AtomicWait => {
                // TODO: finish this
                unimplemented!()
                // if let Operator::AtomicWait{ .. } = instr {
                //     // TODO define static vars
                //     loc_info.add_probes(self.probe_spec(), &self.probes);
                // }
            }
            OpcodeEventKind::AtomicFence => {
                if let Operator::AtomicFence { .. } = instr {
                    // TODO define static vars
                    loc_info.add_probes(self.probe_spec(), &self.probes);
                }
            }
            OpcodeEventKind::TableGet => {
                if let Operator::TableGet { .. } = instr {
                    // TODO define static vars
                    loc_info.add_probes(self.probe_spec(), &self.probes);
                }
            }
            OpcodeEventKind::TableSet => {
                if let Operator::TableSet { .. } = instr {
                    // TODO define static vars
                    loc_info.add_probes(self.probe_spec(), &self.probes);
                }
            }
            OpcodeEventKind::TableGrow => {
                if let Operator::TableGrow { .. } = instr {
                    // TODO define static vars
                    loc_info.add_probes(self.probe_spec(), &self.probes);
                }
            }
            OpcodeEventKind::TableSize => {
                if let Operator::TableSize { .. } = instr {
                    // TODO define static vars
                    loc_info.add_probes(self.probe_spec(), &self.probes);
                }
            }
            OpcodeEventKind::TableFill => {
                if let Operator::TableFill { .. } = instr {
                    // TODO define static vars
                    loc_info.add_probes(self.probe_spec(), &self.probes);
                }
            }
            OpcodeEventKind::RefNull => {
                if let Operator::RefNull { .. } = instr {
                    // TODO define static vars
                    loc_info.add_probes(self.probe_spec(), &self.probes);
                }
            }
            OpcodeEventKind::RefIsNull => {
                if let Operator::RefIsNull { .. } = instr {
                    // TODO define static vars
                    loc_info.add_probes(self.probe_spec(), &self.probes);
                }
            }
            OpcodeEventKind::RefFunc => {
                if let Operator::RefFunc { .. } = instr {
                    // TODO define static vars
                    loc_info.add_probes(self.probe_spec(), &self.probes);
                }
            }
            OpcodeEventKind::V128Bitselect => {
                if let Operator::V128Bitselect { .. } = instr {
                    // TODO define static vars
                    loc_info.add_probes(self.probe_spec(), &self.probes);
                }
            }
            OpcodeEventKind::I8x16Swizzle => {
                if let Operator::I8x16Swizzle { .. } = instr {
                    // TODO define static vars
                    loc_info.add_probes(self.probe_spec(), &self.probes);
                }
            }
            OpcodeEventKind::I8x16Shuffle => {
                if let Operator::I8x16Shuffle { .. } = instr {
                    // TODO define static vars
                    loc_info.add_probes(self.probe_spec(), &self.probes);
                }
            }
            OpcodeEventKind::LoadSimd => {
                // TODO: finish this
                unimplemented!()
                // if let Operator::LoadSimd{ .. } = instr {
                //     // TODO define static vars
                //     loc_info.add_probes(self.probe_spec(), &self.probes);
                // }
            }
            OpcodeEventKind::TableInit => {
                if let Operator::TableInit { .. } = instr {
                    // TODO define static vars
                    loc_info.add_probes(self.probe_spec(), &self.probes);
                }
            }
            OpcodeEventKind::ElemDrop => {
                if let Operator::ElemDrop { .. } = instr {
                    // TODO define static vars
                    loc_info.add_probes(self.probe_spec(), &self.probes);
                }
            }
            OpcodeEventKind::TableCopy => {
                if let Operator::TableCopy { .. } = instr {
                    // TODO define static vars
                    loc_info.add_probes(self.probe_spec(), &self.probes);
                }
            }
            OpcodeEventKind::Call => {
                panic!("Should call either module variant or component variant of this function")
            }
        }
        if loc_info.has_match() {
            Some(loc_info)
        } else {
            None
        }
    }

    fn add_probes(&mut self, probes: &HashMap<String, Vec<SimpleProbe>>) {
        self.probes = probe_factory(probes);
    }
}<|MERGE_RESOLUTION|>--- conflicted
+++ resolved
@@ -175,62 +175,46 @@
             mode: None,
         }
     }
-<<<<<<< HEAD
-
-    pub fn get_args_for_instr_comp(app_wasm: &Component, instr: &Operator) -> Vec<Arg> {
-        let ty_list: Vec<OrcaType> = match instr {
+
+    pub fn get_ty_info_for_instr_comp(app_wasm: &Component, instr: &Operator) -> (Vec<Arg>, Option<u32>) {
+        // TODO: there are 500 of them in wasmparser::Operator
+        // compared to 48 of them in walrus::ir::Instr
+        // How do we compress the Operators we need to concern
+        let (ty_list, ty_id): (Vec<OrcaType>, Option<u32>) = match instr {
             Operator::Call {
                 function_index: fid,
             } => {
-                // module.types includes import type information, pull param/return info
-                //     via module.get_type with the FID (works with imported OR local funcs)
-                if let Some(import) = app_wasm.modules[0].imports.get(*fid as usize) {
-                    // This is an imported function (FIDs too large will return None)
-                    match import.ty {
-                        TypeRef::Func(ty_id) => {
-                            if let Some(ty) = app_wasm.modules[0].types.get(ty_id as usize) {
-                                ty.params.to_vec()
-                            } else {
-                                // no type info found!!
-                                warn!("No type information found for import with FID {fid}");
-                                vec![]
-                            }
-                        }
-                        _ => {
+                match app_wasm.modules[0].get_fn_kind(*fid) {
+                    Some(FuncKind::Import(ty_id)) | Some(FuncKind::Local(ty_id)) => {
+                        if let Some(ty) = app_wasm.modules[0].types.get(ty_id as usize) {
+                            (ty.params.to_vec(), Some(ty_id))
+                        } else {
                             // no type info found!!
                             warn!("No type information found for import with FID {fid}");
-                            vec![]
+                            (vec![], None)
                         }
                     }
-                } else {
-                    // this is a local function
-                    if let Some(ty) = app_wasm.modules[0]
-                        .get_type(*fid - app_wasm.modules[0].num_imported_functions as u32)
-                    {
-                        ty.params.to_vec()
-                    } else {
-                        vec![]
+                    None => {
+                        // no type info found!!
+                        warn!("No type information found for import with FID {fid}");
+                        (vec![], None)
                     }
                 }
             }
-            _ => Self::get_args_for_instr(instr),
+            _ => return Self::get_args_for_instr(instr),
         };
         let mut args = vec![];
         for (idx, ty) in ty_list.iter().enumerate() {
             args.push(Arg::new(format!("arg{}", idx), ty.to_owned()));
         }
-        args
-    }
-
-    pub fn get_args_for_instr_module(app_wasm: &Module, instr: &Operator) -> Vec<Arg> {
-        let ty_list: Vec<OrcaType> = match instr {
-=======
-    pub fn get_ty_info_for_instr(app_wasm: &Module, instr: &Operator) -> (Vec<Arg>, Option<u32>) {
+        (args, ty_id)
+    }
+
+    pub fn get_ty_info_for_instr_module(app_wasm: &Module, instr: &Operator) -> (Vec<Arg>, Option<u32>) {
         // TODO: there are 500 of them in wasmparser::Operator
         // compared to 48 of them in walrus::ir::Instr
         // How do we compress the Operators we need to concern
         let (ty_list, ty_id): (Vec<OrcaType>, Option<u32>) = match instr {
->>>>>>> 0b403919
             Operator::Call {
                 function_index: fid,
             } => {
@@ -251,20 +235,20 @@
                     }
                 }
             }
-            _ => Self::get_args_for_instr(instr),
+            _ => return Self::get_args_for_instr(instr),
         };
         let mut args = vec![];
         for (idx, ty) in ty_list.iter().enumerate() {
             args.push(Arg::new(format!("arg{}", idx), ty.to_owned()));
         }
-        args
-    }
-
-    pub fn get_args_for_instr(instr: &Operator) -> Vec<OrcaType> {
+        (args, ty_id)
+    }
+
+    pub fn get_args_for_instr(instr: &Operator) -> (Vec<Arg>, Option<u32>) {
         // TODO: there are 500 of them in wasmparser::Operator
         // compared to 48 of them in walrus::ir::Instr
         // How do we compress the Operators we need to concern
-        match instr {
+        let (ty_list, ty_id): (Vec<OrcaType>, Option<u32>) = match instr {
             Operator::Block { .. } => {
                 // TODO -- define type info
                 (vec![], None)
@@ -431,11 +415,12 @@
                 // TODO -- define type info
                 (vec![], None)
             }
-        }
-<<<<<<< HEAD
-=======
+        };
+        let mut args = vec![];
+        for (idx, ty) in ty_list.iter().enumerate() {
+            args.push(Arg::new(format!("arg{}", idx), ty.to_owned()));
+        }
         (args, ty_id)
->>>>>>> 0b403919
     }
 
     // ======================
