use crate::common::error::{ErrorGen, WhammError};
<<<<<<< HEAD
use crate::emitter::map_lib_adapter::MapLibAdapter;
use crate::emitter::report_var_metadata::ReportVarMetadata;
=======
>>>>>>> 87ece610
use crate::emitter::rewriting::module_emitter::MemoryTracker;
use crate::emitter::rewriting::rules::wasm::OpcodeEvent;
use crate::emitter::rewriting::rules::{Arg, LocInfo, Provider, WhammProvider};
<<<<<<< HEAD
use crate::emitter::rewriting::{emit_expr, whamm_type_to_wasm};
use crate::emitter::rewriting::{emit_stmt, print_report_all, Emitter};
=======
use crate::emitter::rewriting::{block_type_to_wasm, emit_expr};
use crate::emitter::rewriting::{emit_stmt, Emitter};
>>>>>>> 87ece610
use crate::generator::types::ExprFolder;
use crate::parser::types::{Block, DataType, Definition, Expr, ProbeSpec, Statement, Value};
use crate::verifier::types::{Record, SymbolTable, VarAddr};
use orca::ir::module::Module;
<<<<<<< HEAD
use orca::ir::types::{BlockType as OrcaBlockType, Location as OrcaLocation};

=======
use orca::ir::types::BlockType;
>>>>>>> 87ece610
use orca::iterator::iterator_trait::Iterator as OrcaIterator;
use orca::iterator::module_iterator::ModuleIterator;
use orca::opcode::Opcode;
use orca::ModuleBuilder;
use std::iter::Iterator;

const UNEXPECTED_ERR_MSG: &str =
    "VisitingEmitter: Looks like you've found a bug...please report this behavior!";

pub struct VisitingEmitter<'a, 'b, 'c, 'd, 'e, 'f> {
    pub app_iter: ModuleIterator<'a, 'b>,
    pub table: &'c mut SymbolTable,
    pub mem_tracker: &'d mut MemoryTracker,
    pub map_lib_adapter: &'e mut MapLibAdapter,
    pub(crate) report_var_metadata: &'f mut ReportVarMetadata,
    instr_created_args: Vec<(String, usize)>,
    pub curr_num_reports: i32,
}

impl<'a, 'b, 'c, 'd, 'e, 'f> VisitingEmitter<'a, 'b, 'c, 'd, 'e, 'f> {
    // note: only used in integration test
    pub fn new(
        app_wasm: &'a mut Module<'b>,
        table: &'c mut SymbolTable,
        mem_tracker: &'d mut MemoryTracker,
        map_lib_adapter: &'e mut MapLibAdapter,
        report_var_metadata: &'f mut ReportVarMetadata,
    ) -> Self {
        let a = Self {
            app_iter: ModuleIterator::new(app_wasm, vec![]),
            table,
            mem_tracker,
            map_lib_adapter,
            report_var_metadata,
            instr_created_args: vec![],
            curr_num_reports: 0,
        };

        a
    }

    /// bool -> whether there is a next instruction to process
    pub fn next_instr(&mut self) -> bool {
        self.app_iter.next().is_some()
    }

    pub fn before(&mut self) {
        self.app_iter.before();
    }

    pub fn after(&mut self) {
        self.app_iter.after();
    }

    pub fn alternate(&mut self) {
        self.app_iter.alternate();
    }

    pub(crate) fn enter_scope_via_spec(&mut self, script_id: &str, probe_spec: &ProbeSpec) -> bool {
        self.table.enter_scope_via_spec(script_id, probe_spec)
    }

    pub(crate) fn reset_children(&mut self) {
        self.table.reset_children();
    }

    pub(crate) fn curr_instr_name(&self) -> String {
        if let Some(curr_op) = self.app_iter.curr_op() {
            format!("{:?}", curr_op)
        } else {
            "`curr instr not defined`".to_string()
        }
    }

    pub(crate) fn get_loc_info<'g>(&self, rule: &'g WhammProvider) -> Option<LocInfo<'g>> {
        if let Some(curr_instr) = self.app_iter.curr_op() {
            rule.get_loc_info(self.app_iter.module, curr_instr)
        } else {
            None
        }
    }

    pub(crate) fn save_args(&mut self, args: &[Arg]) -> bool {
        // No opcodes should have been emitted in the module yet!
        // So, we can just save off the first * items in the stack as the args
        // to the call.
        let mut arg_recs: Vec<(String, usize)> = vec![]; // vec to retain order!

        let mut arg_locals: Vec<(String, u32)> = vec![];
        args.iter().for_each(
            |Arg {
                 name: arg_name,
                 ty: arg_ty,
             }| {
                // create local for the param in the module
                let arg_local_id = self.app_iter.add_local(*arg_ty);
<<<<<<< HEAD
=======
                arg_locals.push((arg_name.to_string(), arg_local_id));
            },
        );
>>>>>>> 87ece610

        // Save args in reverse order (the leftmost arg is at the bottom of the stack)
        arg_locals
            .iter()
            .rev()
            .for_each(|(arg_name, arg_local_id)| {
                // emit an opcode in the event to assign the ToS to this new local
                self.app_iter.local_set(*arg_local_id);

                // place in symbol table with var addr for future reference
                let id = self.table.put(
                    arg_name.to_string(),
                    Record::Var {
                        ty: DataType::I32, // we only support integers right now.
                        name: arg_name.to_string(),
                        value: None,
                        is_comp_provided: false,
<<<<<<< HEAD
                        is_report_var: false,
                        addr: Some(VarAddr::Local { addr: arg_local_id }),
=======
                        addr: Some(VarAddr::Local {
                            addr: *arg_local_id,
                        }),
>>>>>>> 87ece610
                        loc: None,
                    },
                );
                arg_recs.insert(0, (arg_name.to_string(), id));
            });
        self.instr_created_args = arg_recs;
        true
    }

    pub(crate) fn emit_args(&mut self) -> Result<bool, Box<WhammError>> {
        for (_param_name, param_rec_id) in self.instr_created_args.iter() {
            let param_rec = self.table.get_record_mut(param_rec_id);
            if let Some(Record::Var {
                addr: Some(VarAddr::Local { addr }),
                ..
            }) = param_rec
            {
                // Inject at tracker.orig_instr_idx to make sure that this actually emits the args
                // for the instrumented instruction right before that instruction is called!
                self.app_iter.local_get(*addr);
            } else {
                return Err(Box::new(ErrorGen::get_unexpected_error(
                    true,
                    Some(format!(
                        "{UNEXPECTED_ERR_MSG} \
                Could not emit parameters, something went wrong..."
                    )),
                    None,
                )));
            }
        }
        Ok(true)
    }

    fn override_var_val(&mut self, rec_id: &usize, val: Option<Value>) {
        let mut rec = self.table.get_record_mut(rec_id);
        if let Some(Record::Var { value, .. }) = &mut rec {
            *value = val;
        }
    }

    pub(crate) fn define(
        &mut self,
        var_name: &str,
        var_val: &Option<Value>,
    ) -> Result<bool, Box<WhammError>> {
        let rec_id = match self.table.lookup(var_name) {
            Some(rec_id) => *rec_id,
            _ => {
                return Err(Box::new(ErrorGen::get_unexpected_error(
                    true,
                    Some(format!(
                        "{UNEXPECTED_ERR_MSG} \
                        `{var_name}` symbol does not exist in this scope!"
                    )),
                    None,
                )));
            }
        };
        self.override_var_val(&rec_id, var_val.clone());

        Ok(true)
    }

    pub(crate) fn reset_table_data(&mut self, loc_info: &LocInfo) {
        // reset static_data
        loc_info.static_data.iter().for_each(|(symbol_name, ..)| {
            self.table.remove_record(symbol_name);
        });

        // reset dynamic_data
        for i in 0..loc_info.args.len() {
            let arg_name = format!("arg{}", i);
            self.table.remove_record(&arg_name);
        }
        self.instr_created_args.clear();
    }

    pub(crate) fn fold_expr(&mut self, expr: &mut Expr) -> bool {
        *expr = ExprFolder::fold_expr(expr, self.table);
        true
    }

    pub fn emit_orig(&mut self) -> bool {
        // ORCA TODO: can i get around this curr_op_owned() thing by curr_op?
        let orig = self.app_iter.curr_op_owned().unwrap().clone();
        let loc = self.app_iter.curr_loc();
        self.app_iter.add_instr_at(loc, orig);
        true
    }

    pub fn emit_if(
        &mut self,
        condition: &mut Expr,
        conseq: &mut Block,
    ) -> Result<bool, Box<WhammError>> {
        let mut is_success = true;
        // emit the condition of the `if` expression
        is_success &= self.emit_expr(condition)?;

        // emit the beginning of the if block
<<<<<<< HEAD
        self.app_iter.if_stmt(OrcaBlockType::Empty);
=======
        self.app_iter.if_stmt(block_type_to_wasm(conseq));
>>>>>>> 87ece610

        is_success &= self.emit_body(conseq)?;

        // emit the end of the if block
        self.app_iter.end();
        Ok(is_success)
    }

    pub(crate) fn emit_if_with_orig_as_else(
        &mut self,
        condition: &mut Expr,
        conseq: &mut Block,
    ) -> Result<bool, Box<WhammError>> {
        let mut is_success = true;

        // The consequent and alternate blocks must have the same type...
        // this means that the result of the `if` should be the same as
        // the result of the original instruction!
        let orig_ty_id = OpcodeEvent::get_ty_info_for_instr(
            self.app_iter.module,
            self.app_iter.curr_op().unwrap(),
        )
        .1;

        // emit the condition of the `if` expression
        is_success &= self.emit_expr(condition)?;
        // emit the beginning of the if block
<<<<<<< HEAD
        self.app_iter.if_stmt(OrcaBlockType::Empty);
=======
        let block_ty = match orig_ty_id {
            Some(ty_id) => {
                let ty = match self.app_iter.module.types.get(ty_id as usize) {
                    Some(ty) => ty.results.clone(),
                    None => Box::new([]),
                };

                // we only care about the result of the original
                BlockType::FuncType(self.app_iter.module.add_type(&[], &ty))
            }
            None => BlockType::Empty,
        };
        self.app_iter.if_stmt(block_ty);
>>>>>>> 87ece610

        is_success &= self.emit_body(conseq)?;

        // emit the beginning of the else
        self.app_iter.else_stmt();

        is_success &= self.emit_args()?;
        is_success &= self.emit_orig();

        // emit the end of the if block
        self.app_iter.end();
        Ok(is_success)
    }

    fn handle_alt_call_by_name(
        &mut self,
        args: &mut Option<Vec<Expr>>,
    ) -> Result<bool, Box<WhammError>> {
        // args: vec![func_name: String]
        // Assume the correct args since we've gone through typechecking at this point!
        let fn_name = match args.as_ref().unwrap().iter().next().unwrap() {
            Expr::Primitive {
                val: Value::Str { val, .. },
                ..
            } => val.clone(),
            _ => return Ok(false),
        };

        if let Some(func_id) = self.app_iter.module.get_fid_by_name(fn_name.as_str()) {
            let is_success = self.emit_args()?;
            self.app_iter.call(func_id);
            Ok(is_success)
        } else {
            Err(Box::new(ErrorGen::get_unexpected_error(
                true,
                Some(format!(
                    "{UNEXPECTED_ERR_MSG} Could not find alt function call by name: {fn_name}"
                )),
                None,
            )))
        }
    }

    fn handle_alt_call_by_id(
        &mut self,
        args: &mut Option<Vec<Expr>>,
    ) -> Result<bool, Box<WhammError>> {
        // args: vec![func_id: i32]
        // Assume the correct args since we've gone through typechecking at this point!
        let func_id = match args.as_ref().unwrap().iter().next().unwrap() {
            Expr::Primitive {
                val: Value::Integer { val, .. },
                ..
            } => *val,
            _ => return Ok(false),
        };

        let is_success = self.emit_args()?;
        self.app_iter.call(func_id as u32);
        Ok(is_success)
    }

    fn handle_special_fn_call(
        &mut self,
        target_fn_name: String,
        args: &mut Option<Vec<Expr>>,
    ) -> Result<bool, Box<WhammError>> {
        match target_fn_name.as_str() {
            "alt_call_by_name" => {
                self.handle_alt_call_by_name(args)
            },
            "alt_call_by_id" => {
                self.handle_alt_call_by_id(args)
            },
            _ => {
                Err(Box::new(ErrorGen::get_unexpected_error(
                    true,
                    Some(format!(
                        "{UNEXPECTED_ERR_MSG} Could not find handler for static function with name: {target_fn_name}"
                    )),
                    None,
                )))
            }
        }
    }
}
<<<<<<< HEAD
impl Emitter for VisitingEmitter<'_, '_, '_, '_, '_, '_> {
    fn emit_body(&mut self, body: &mut [Statement]) -> Result<bool, Box<WhammError>> {
        let mut is_success = true;
        for _ in 0..self.curr_num_reports {
            let default_global = whamm_type_to_wasm(&DataType::I32);
            let gid = self.app_iter.module.add_global(default_global);
            self.report_var_metadata
                .available_i32_gids
                .push(gid as usize);
        }
        for stmt in body.iter_mut() {
=======
impl Emitter for VisitingEmitter<'_, '_, '_, '_> {
    fn emit_body(&mut self, body: &mut Block) -> Result<bool, Box<WhammError>> {
        let mut is_success = true;
        for stmt in body.stmts.iter_mut() {
>>>>>>> 87ece610
            is_success &= self.emit_stmt(stmt)?;
            //now emit the call to print the changes to the report vars if needed
            match print_report_all(
                &mut self.app_iter,
                self.table,
                self.report_var_metadata,
                UNEXPECTED_ERR_MSG,
            ) {
                Ok(_) => {}
                Err(e) => {
                    return Err(e);
                }
            }
        }
        Ok(is_success)
    }

    fn emit_stmt(&mut self, stmt: &mut Statement) -> Result<bool, Box<WhammError>> {
        // Check if this is calling a provided, static function!
        if let Statement::Expr {
            expr: Expr::Call {
                fn_target, args, ..
            },
            ..
        } = stmt
        {
            let fn_name = match &**fn_target {
                Expr::VarId { name, .. } => name.clone(),
                _ => return Ok(false),
            };
            let rec_id = self.table.lookup(fn_name.as_str()).copied();

            if rec_id.is_none() {
                // this should never happen!
                return Err(Box::new(ErrorGen::get_unexpected_error(
                    true,
                    Some(format!(
                        "{UNEXPECTED_ERR_MSG} Could not find function with name: {fn_name}"
                    )),
                    None,
                )));
            } else if let Some(r_id) = rec_id {
                let rec = self.table.get_record_mut(&r_id);
                if let Some(Record::Fn {
                    def: Definition::CompilerStatic,
                    ..
                }) = rec
                {
                    // We want to handle this as unique logic rather than a simple function call to be emitted
                    return self.handle_special_fn_call(fn_name, args);
                }
            }
        }

        // everything else can be emitted as normal!

        emit_stmt(
            stmt,
            &mut self.app_iter,
            self.table,
            self.mem_tracker,
            self.map_lib_adapter,
            self.report_var_metadata,
            UNEXPECTED_ERR_MSG,
        )
    }

    fn emit_expr(&mut self, expr: &mut Expr) -> Result<bool, Box<WhammError>> {
        emit_expr(
            expr,
            &mut self.app_iter,
            self.table,
            self.mem_tracker,
            self.map_lib_adapter,
            self.report_var_metadata,
            UNEXPECTED_ERR_MSG,
        )
    }
}<|MERGE_RESOLUTION|>--- conflicted
+++ resolved
@@ -1,29 +1,17 @@
 use crate::common::error::{ErrorGen, WhammError};
-<<<<<<< HEAD
 use crate::emitter::map_lib_adapter::MapLibAdapter;
 use crate::emitter::report_var_metadata::ReportVarMetadata;
-=======
->>>>>>> 87ece610
 use crate::emitter::rewriting::module_emitter::MemoryTracker;
 use crate::emitter::rewriting::rules::wasm::OpcodeEvent;
 use crate::emitter::rewriting::rules::{Arg, LocInfo, Provider, WhammProvider};
-<<<<<<< HEAD
-use crate::emitter::rewriting::{emit_expr, whamm_type_to_wasm};
+use crate::emitter::rewriting::{emit_expr, whamm_type_to_wasm, block_type_to_wasm};
 use crate::emitter::rewriting::{emit_stmt, print_report_all, Emitter};
-=======
-use crate::emitter::rewriting::{block_type_to_wasm, emit_expr};
-use crate::emitter::rewriting::{emit_stmt, Emitter};
->>>>>>> 87ece610
+
 use crate::generator::types::ExprFolder;
 use crate::parser::types::{Block, DataType, Definition, Expr, ProbeSpec, Statement, Value};
 use crate::verifier::types::{Record, SymbolTable, VarAddr};
 use orca::ir::module::Module;
-<<<<<<< HEAD
 use orca::ir::types::{BlockType as OrcaBlockType, Location as OrcaLocation};
-
-=======
-use orca::ir::types::BlockType;
->>>>>>> 87ece610
 use orca::iterator::iterator_trait::Iterator as OrcaIterator;
 use orca::iterator::module_iterator::ModuleIterator;
 use orca::opcode::Opcode;
@@ -120,12 +108,9 @@
              }| {
                 // create local for the param in the module
                 let arg_local_id = self.app_iter.add_local(*arg_ty);
-<<<<<<< HEAD
-=======
                 arg_locals.push((arg_name.to_string(), arg_local_id));
             },
         );
->>>>>>> 87ece610
 
         // Save args in reverse order (the leftmost arg is at the bottom of the stack)
         arg_locals
@@ -143,14 +128,8 @@
                         name: arg_name.to_string(),
                         value: None,
                         is_comp_provided: false,
-<<<<<<< HEAD
                         is_report_var: false,
                         addr: Some(VarAddr::Local { addr: arg_local_id }),
-=======
-                        addr: Some(VarAddr::Local {
-                            addr: *arg_local_id,
-                        }),
->>>>>>> 87ece610
                         loc: None,
                     },
                 );
@@ -252,11 +231,8 @@
         is_success &= self.emit_expr(condition)?;
 
         // emit the beginning of the if block
-<<<<<<< HEAD
-        self.app_iter.if_stmt(OrcaBlockType::Empty);
-=======
+
         self.app_iter.if_stmt(block_type_to_wasm(conseq));
->>>>>>> 87ece610
 
         is_success &= self.emit_body(conseq)?;
 
@@ -284,9 +260,7 @@
         // emit the condition of the `if` expression
         is_success &= self.emit_expr(condition)?;
         // emit the beginning of the if block
-<<<<<<< HEAD
-        self.app_iter.if_stmt(OrcaBlockType::Empty);
-=======
+
         let block_ty = match orig_ty_id {
             Some(ty_id) => {
                 let ty = match self.app_iter.module.types.get(ty_id as usize) {
@@ -300,8 +274,6 @@
             None => BlockType::Empty,
         };
         self.app_iter.if_stmt(block_ty);
->>>>>>> 87ece610
-
         is_success &= self.emit_body(conseq)?;
 
         // emit the beginning of the else
@@ -387,9 +359,8 @@
         }
     }
 }
-<<<<<<< HEAD
 impl Emitter for VisitingEmitter<'_, '_, '_, '_, '_, '_> {
-    fn emit_body(&mut self, body: &mut [Statement]) -> Result<bool, Box<WhammError>> {
+    fn emit_body(&mut self, body: &mut Block) -> Result<bool, Box<WhammError>> {
         let mut is_success = true;
         for _ in 0..self.curr_num_reports {
             let default_global = whamm_type_to_wasm(&DataType::I32);
@@ -398,13 +369,7 @@
                 .available_i32_gids
                 .push(gid as usize);
         }
-        for stmt in body.iter_mut() {
-=======
-impl Emitter for VisitingEmitter<'_, '_, '_, '_> {
-    fn emit_body(&mut self, body: &mut Block) -> Result<bool, Box<WhammError>> {
-        let mut is_success = true;
         for stmt in body.stmts.iter_mut() {
->>>>>>> 87ece610
             is_success &= self.emit_stmt(stmt)?;
             //now emit the call to print the changes to the report vars if needed
             match print_report_all(
