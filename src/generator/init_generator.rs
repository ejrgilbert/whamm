--- conflicted
+++ resolved
@@ -9,15 +9,11 @@
     BinOp, Block, DataType, Definition, Expr, Fn, Global, ProvidedFunction, Script, Statement,
     UnOp, Value, Whamm, WhammVisitorMut,
 };
-<<<<<<< HEAD
-use log::{trace, warn};
 use orca::ir::types::{Global as OrcaGlobal, Value as OrcaValue};
 use orca::{FunctionBuilder, InitExpr, Opcode};
-=======
 use crate::verifier::types::Record;
 use log::{info, trace, warn};
 use orca::FunctionBuilder;
->>>>>>> f8c354d4
 use std::collections::HashMap;
 use wasmparser::ValType;
 
