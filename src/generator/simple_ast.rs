use crate::parser::rules::{Event, Package, Probe, Provider};
use crate::parser::types as parser_types;
use parser_types::{Expr, Fn, Script, Statement, Whamm, WhammVisitor};
use std::collections::HashMap;

use crate::common::error::ErrorGen;
use crate::parser::types::{BinOp, Block, DataType, UnOp, Value};
use log::trace;

/// This is a structure that saves a simplified variation of the activated
/// probe rules.
/// Note that this does not explicitly represent a "Script" (which was used in the
/// previous AST representation to keep instrumentation "units" together). This
/// design is important to support composable instrumentation that imposes an ordering
/// to the injected code. If multiple scripts probe the same point in an application,
/// the injection ordering should follow the ordering of the scripts as specified by the
/// user.
/// While this is not explicitly retained, there is still a convention that is followed by
/// construction of the BehaviorTree AST visitation logic that imposes this requirement. Since
/// the AST scripts are followed in-order (they're saved to an ordered Vec type), the collapsing
/// into this new AST representation retains the intended order as well.
/// Consider the following example (where <script0_body0> is used to refer to the contents of the probe for readability):
/// Script0 {
///     wasm:opcode:call:before {<script0_body0>}
///     wasm:opcode:call:before {<script0_body1>}
///     wasm:opcode:call:after {<script0_body2>}
/// }
/// Script1 {
///     wasm:opcode:call:before {<script1_body0>}
/// }
///
/// This will translate to the following structure in the `SimpleAstProbes` type:
/// {
///     "wasm" -> {
///         "opcode" -> {
///             "call" -> {
///                 "before" -> {
///                     <script0_body0>,
///                     <script0_body1>,
///                     <script1_body0>,
///                 }
///                 "after" -> {
///                     <script0_body2>
///                 }
///             }
///         }
///     }
/// }
/// The code generator will then take this and iterate over bodies to be injected at each probed point
/// in the application code in the same order as the scripts were passed to the `whamm!` tool.
///
/// Note: The Probes here are owned by this new AST structure. This is to simplify some logic in the
/// emitter. Holding on to a reference to the original AST complicates the lifetimes of building a new
/// AST representation since we're heavily reliant on traits. Since traits must have a static lifetime,
/// mixing that with a non-static lifetimes keeps from having simple factory code.
/// As a workaround, we know that the original AST isn't really needed at this point, so we have the new
/// AST representation own the Probes instead!
///
/// Note: This AST representation will only be used for bytecode rewriting, not when targeting Wizard.
pub type SimpleAstProbes =
    HashMap<String, HashMap<String, HashMap<String, HashMap<String, Vec<SimpleProbe>>>>>;
#[derive(Clone, Debug)]
pub struct SimpleProbe {
    pub script_id: String,
    pub predicate: Option<Expr>,
<<<<<<< HEAD
    pub body: Option<Vec<Statement>>,
    pub num_reports: i32,
    pub probe_number: i32,
=======
    pub body: Option<Block>,
>>>>>>> 87ece610
}
impl SimpleProbe {
    fn new(script_id: String, probe: &dyn Probe, num_reports: i32, probe_number: i32) -> Self {
        Self {
            script_id,
            predicate: probe.predicate().to_owned(),
            body: probe.body().to_owned(),
            num_reports,
            probe_number,
        }
    }
}

pub struct SimpleAST {
    pub global_stmts: Vec<Statement>,
    /// This points to probes defined in the `Whamm` AST node!
    pub probes: SimpleAstProbes,
}
impl Default for SimpleAST {
    fn default() -> Self {
        Self::new()
    }
}
impl SimpleAST {
    pub fn new() -> Self {
        Self {
            global_stmts: vec![],
            probes: HashMap::new(),
        }
    }
}

pub fn build_simple_ast(ast: &Whamm, err: &mut ErrorGen) -> SimpleAST {
    let mut simple_ast = SimpleAST::new();
    let mut visitor = SimpleASTBuilder {
        ast: &mut simple_ast,
        err,
        script_id: "".to_string(),
        curr_provider_name: "".to_string(),
        curr_package_name: "".to_string(),
        curr_event_name: "".to_string(),
        curr_num_reports: 0,
        probe_count: 0,
    };
    visitor.visit_whamm(ast);

    simple_ast
}

pub struct SimpleASTBuilder<'a, 'b> {
    pub ast: &'a mut SimpleAST,
    pub err: &'b mut ErrorGen,

    script_id: String,
    curr_provider_name: String,
    curr_package_name: String,
    curr_event_name: String,
    curr_num_reports: i32,
    probe_count: i32,
}
impl SimpleASTBuilder<'_, '_> {
    // =======
    // = AST =
    // =======

    fn add_provider_to_ast(&mut self, provider_name: String) {
        if !self.ast.probes.contains_key(&provider_name) {
            self.ast
                .probes
                .insert(provider_name.clone(), HashMap::new());
        }
        self.curr_provider_name = provider_name;
    }

    fn add_package_to_ast(&mut self, package_name: String) {
        if let Some(provider) = self.ast.probes.get_mut(&self.curr_provider_name) {
            if !provider.contains_key(&package_name) {
                provider.insert(package_name.clone(), HashMap::new());
            }
        } else {
            unreachable!()
        }
        self.curr_package_name = package_name;
    }

    fn add_event_to_ast(&mut self, event_name: String) {
        if let Some(provider) = self.ast.probes.get_mut(&self.curr_provider_name) {
            if let Some(package) = provider.get_mut(&self.curr_package_name) {
                if !package.contains_key(&event_name) {
                    package.insert(event_name.clone(), HashMap::new());
                }
            }
        } else {
            unreachable!()
        }
        self.curr_event_name = event_name;
    }

    fn add_probe_to_ast(&mut self, probe: &dyn Probe, num_reports: i32) {
        if let Some(provider) = self.ast.probes.get_mut(&self.curr_provider_name) {
            if let Some(package) = provider.get_mut(&self.curr_package_name) {
                if let Some(event) = package.get_mut(&self.curr_event_name) {
                    if let Some(probes) = event.get_mut(&probe.mode_name()) {
                        probes.push(SimpleProbe::new(
                            self.script_id.clone(),
                            probe,
                            num_reports,
                            self.probe_count,
                        ));
                        self.probe_count += 1;
                    } else {
                        event.insert(
                            probe.mode_name().clone(),
                            vec![SimpleProbe::new(
                                self.script_id.clone(),
                                probe,
                                num_reports,
                                self.probe_count,
                            )],
                        );
                        self.probe_count += 1;
                    }
                }
            }
        } else {
            unreachable!()
        }
    }
}
impl WhammVisitor<()> for SimpleASTBuilder<'_, '_> {
    fn visit_whamm(&mut self, whamm: &Whamm) {
        trace!("Entering: BehaviorTreeBuilder::visit_whamm");

        // visit scripts
        whamm
            .scripts
            .iter()
            .for_each(|script| self.visit_script(script));

        trace!("Exiting: BehaviorTreeBuilder::visit_whamm");
        // Remove from `context_name`
    }

    fn visit_script(&mut self, script: &Script) {
        trace!("Entering: BehaviorTreeBuilder::visit_script");
        self.script_id = script.name.clone();

        // NOTE: visit_globals() is no longer needed since initializing user-defined globals is done
        // in the init_generator (which doesn't traverse the behavior tree)
        // RATHER, we process and emit the statements that do anything with the global vars
        // (including declarations since that is an initialization action)
        self.ast.global_stmts = script.global_stmts.to_owned();

        script
            .providers
            .iter()
            .for_each(|(_name, provider)| self.visit_provider(provider));

        trace!("Exiting: BehaviorTreeBuilder::visit_script");
        self.script_id = "".to_string()
    }

    fn visit_provider(&mut self, provider: &Box<dyn Provider>) {
        trace!("Entering: BehaviorTreeBuilder::visit_provider");
        self.add_provider_to_ast(provider.name());

        provider
            .packages()
            .for_each(|package| self.visit_package(package));

        trace!("Exiting: BehaviorTreeBuilder::visit_provider");
    }

    fn visit_package(&mut self, package: &dyn Package) {
        trace!("Entering: BehaviorTreeBuilder::visit_package");
        // NOTE: Here we add a script's unit of instrumentation which retains
        // the script order as passed by the user during `whamm!` tool invocation.
        // This is guaranteed since we visit Scripts in order of the Vec and then
        // the in-unit order is retained as well since there is an ordering of the
        // Vec of probes contained by an Event.
        // Handle AST separately since we don't visit every package
        self.add_package_to_ast(package.name());
        package.events().for_each(|event| {
            self.visit_event(event);
        });

        trace!("Exiting: BehaviorTreeBuilder::visit_package");
    }

    fn visit_event(&mut self, event: &dyn Event) {
        self.add_event_to_ast(event.name());
        event.probes().iter().for_each(|(_mode, probe_list)| {
            probe_list.iter().for_each(|probe| {
                self.visit_probe(probe);
            });
        });
    }

    fn visit_probe(&mut self, probe: &Box<dyn Probe>) {
        //visit the statements in the probe and check for report_decls
        let stmts = match probe.body() {
            Some(stmts) => stmts,
            None => {
                self.add_probe_to_ast(probe.as_ref(), 0);
                return;
            }
        };
        for stmt in stmts {
            self.visit_stmt(stmt);
        }
        self.add_probe_to_ast(probe.as_ref(), self.curr_num_reports);
        self.curr_num_reports = 0;
    }

    fn visit_fn(&mut self, _f: &Fn) {
        unreachable!()
    }

    fn visit_formal_param(&mut self, _param: &(Expr, DataType)) {
        unreachable!()
    }

    fn visit_block(&mut self, block: &Block) {
        for stmt in &block.stmts {
            self.visit_stmt(stmt);
        }
    }

    fn visit_stmt(&mut self, stmt: &Statement) {
        // for checking for report_decls
        match stmt {
            Statement::ReportDecl { .. } => self.curr_num_reports += 1,
            Statement::If { conseq, alt, .. } => {
                self.visit_block(conseq);
                self.visit_block(alt);
            }
            _ => {}
        }
    }

    fn visit_expr(&mut self, _call: &Expr) {
        // Not visiting predicates/statements
        unreachable!()
    }

    fn visit_unop(&mut self, _unop: &UnOp) {
        // Not visiting predicates/statements
        unreachable!()
    }

    fn visit_binop(&mut self, _binop: &BinOp) {
        // Not visiting predicates/statements
        unreachable!()
    }

    fn visit_datatype(&mut self, _datatype: &DataType) {
        // Not visiting predicates/statements
        unreachable!()
    }

    fn visit_value(&mut self, _val: &Value) {
        // Not visiting predicates/statements
        unreachable!()
    }
}<|MERGE_RESOLUTION|>--- conflicted
+++ resolved
@@ -63,13 +63,9 @@
 pub struct SimpleProbe {
     pub script_id: String,
     pub predicate: Option<Expr>,
-<<<<<<< HEAD
-    pub body: Option<Vec<Statement>>,
+    pub body: Option<Block>,
     pub num_reports: i32,
     pub probe_number: i32,
-=======
-    pub body: Option<Block>,
->>>>>>> 87ece610
 }
 impl SimpleProbe {
     fn new(script_id: String, probe: &dyn Probe, num_reports: i32, probe_number: i32) -> Self {
