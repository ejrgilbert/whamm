--- conflicted
+++ resolved
@@ -115,29 +115,18 @@
             self.visit_globals(&script.globals);
             self.decrease_indent();
         }
-<<<<<<< HEAD
         //print global statments
-=======
-        
-        // print global statements
->>>>>>> 8c83cb0e
+
         if !script.global_stmts.is_empty() {
             s += &format!("{} script global statements:{}", self.get_indent(), NL);
             self.increase_indent();
             for stmt in script.global_stmts.iter() {
-<<<<<<< HEAD
-                s += &format!("{}{}{}", self.get_indent(), self.visit_stmt(stmt), NL);
-            }
-            self.decrease_indent();
-        }
-
-=======
+
                 s += &format!("{} {};{}", self.get_indent(), self.visit_stmt(stmt), NL);
             }
             self.decrease_indent();
         }      
         
->>>>>>> 8c83cb0e
         // print providers
         s += &format!("{} script providers:{}", self.get_indent(), NL);
         for (name, provider) in script.providers.iter() {
