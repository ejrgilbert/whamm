--- conflicted
+++ resolved
@@ -81,11 +81,6 @@
 count = 0;
 BEGIN { }
     "#,
-<<<<<<< HEAD
-    r#"
-(i32, i32) i;
-wasm:::alt { i = (1, 2); }
-=======
     //function stuff
     r#"
     fn_name(i32 param) -> i32{}
@@ -142,7 +137,6 @@
         return nested_fn() + 1;
     }
     BEGIN {}
->>>>>>> ec59b233
     "#,
     // Statements (either assignment or function call)
     r#"
