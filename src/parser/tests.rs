--- conflicted
+++ resolved
@@ -502,63 +502,6 @@
 }
     "#;
     let mut err = ErrorGen::new("".to_string(), "".to_string(), 0);
-
-<<<<<<< HEAD
-    match get_ast(script, &mut err) {
-        Some(ast) => {
-            // script
-            assert_eq!(1, ast.scripts.len()); // a single script
-            let script = ast.scripts.first().unwrap();
-            //functions length - strcmp and my_func
-            assert_eq!(1, script.fns.len());
-            // provider
-            assert_eq!(1, script.providers.len());
-            let provider = script.providers.get("wasm").unwrap();
-            assert_eq!("wasm", provider.name());
-            assert_eq!(0, provider.get_provided_globals().len());
-            assert_eq!(0, provider.get_provided_fns().len());
-
-            assert_eq!(1, provider.len_packages());
-            let package = provider.packages().next().unwrap();
-            assert_eq!("opcode", package.name());
-            assert_eq!(1, package.get_provided_globals().len());
-            assert_eq!(0, package.get_provided_fns().len());
-
-            assert_eq!(1, package.len_events());
-            let event = package.events().next().unwrap();
-            assert_eq!("call", event.name());
-            // TODO -- change to 6 when add back: arg[0:9]+
-            assert_eq!(3, event.get_provided_globals().len());
-            assert_eq!(2, event.get_provided_fns().len());
-
-            assert_eq!(1, event.probes().len());
-            assert_eq!(1, event.probes().get("alt").unwrap().len());
-
-            let probe = event.probes().get("alt").unwrap().first().unwrap();
-            assert_eq!(0, probe.get_mode_provided_globals().len());
-            assert_eq!(0, probe.get_mode_provided_fns().len());
-            assert_eq!("alt", probe.mode_name());
-
-            // probe predicate
-            assert!(probe.predicate().is_some());
-
-            // probe body
-            assert!(&probe.body().is_some());
-            assert_eq!(1, probe.body().as_ref().unwrap().len());
-            print_ast(&ast);
-
-            if err.has_errors {
-                err.report()
-            }
-            assert!(!err.has_errors);
-        }
-        None => {
-            error!("Could not get ast from script: {}", script);
-            err.report();
-            panic!();
-        }
-    };
-=======
     let ast = get_ast(script, &mut err);
 
     // script
@@ -601,7 +544,6 @@
     // probe body
     assert!(&probe.body().is_some());
     assert_eq!(1, probe.body().as_ref().unwrap().stmts.len());
->>>>>>> 87ece610
 }
 
 #[test]
@@ -648,34 +590,66 @@
             strcmp((arg0, arg1), "bookings");
         }
     "#;
-
-<<<<<<< HEAD
+    assert!(is_valid_script(script, &mut err));
+}
+
+#[test]
+pub fn testing_block() {
+    setup_logger();
+    let mut err = ErrorGen::new("".to_string(), "".to_string(), 0);
+    let script = r#"
+        dummy_fn() {
+            a = strcmp((arg0, arg1), "bookings");
+            strcmp((arg0, arg1), "bookings");
+        }
+        BEGIN{
+            strcmp((arg0, arg1), "bookings");
+        }
+    
+    "#;
+
+    assert!(is_valid_script(script, &mut err));
+}
+#[test]
+pub fn testing_global_def() {
+    setup_logger();
+    let mut err = ErrorGen::new("".to_string(), "".to_string(), 0);
+    let script = r#"
+        (i32, i32) sample = (1, 2);
+        dummy_fn() {
+            a = strcmp(sample, "bookings");
+            strcmp((arg0, arg1), "bookings");
+        }
+        i32 i;
+        i = 5; 
+        i32 j = 5;
+        BEGIN{
+            strcmp((arg0, arg1), "bookings");
+        }
+    
+    "#;
+
+    assert!(is_valid_script(script, &mut err));
+}
+#[test]
+pub fn testing_map() {
+    setup_logger();
+    let mut err = ErrorGen::new("".to_string(), "".to_string(), 0);
+    let script = r#"
+        map<i32, map<i32, i32>> count;
+        my_fn() -> i32 {
+            map<i32, i32> a;
+            count[0] = a;
+            return a[0];
+        }
+        wasm::call:alt {
+            i32 a = my_fn();
+        }
+    "#;
+
     match get_ast(script, &mut err) {
         Some(ast) => {
             print_ast(&ast);
-            assert_eq!(1, ast.scripts.len()); // a single script
-            let script = ast.scripts.first().unwrap();
-            //functions length - strcmp and my_func
-            assert_eq!(1, script.fns.len());
-            // provider
-            assert_eq!(1, script.providers.len());
-            let provider = script.providers.get("wasm").unwrap();
-            assert_eq!("wasm", provider.name());
-            assert_eq!(0, provider.get_provided_globals().len());
-            assert_eq!(0, provider.get_provided_fns().len());
-
-            assert_eq!(1, provider.len_packages());
-            let package = provider.packages().next().unwrap();
-            assert_eq!("opcode", package.name());
-            assert_eq!(1, package.get_provided_globals().len());
-            assert_eq!(0, package.get_provided_fns().len());
-
-            assert_eq!(1, package.len_events());
-            let event = package.events().next().unwrap();
-            assert_eq!("call", event.name());
-
-            assert_eq!(1, event.probes().len());
-            assert_eq!(1, event.probes().get("alt").unwrap().len());
         }
         None => {
             error!("Could not get ast from script: {}", script);
@@ -685,65 +659,18 @@
             assert!(!err.has_errors);
         }
     };
-=======
-    assert!(is_valid_script(script, &mut err));
->>>>>>> 87ece610
-}
-
-#[test]
-pub fn testing_block() {
+}
+#[test]
+pub fn test_report_decl() {
     setup_logger();
     let mut err = ErrorGen::new("".to_string(), "".to_string(), 0);
     let script = r#"
-        dummy_fn() {
-            a = strcmp((arg0, arg1), "bookings");
-            strcmp((arg0, arg1), "bookings");
-        }
-        BEGIN{
-            strcmp((arg0, arg1), "bookings");
-        }
-    
+        i32 a;
+        wasm::br:before {
+            a = 1;
+            report bool b;
+        }
     "#;
-
-    assert!(is_valid_script(script, &mut err));
-}
-#[test]
-pub fn testing_global_def() {
-    setup_logger();
-    let mut err = ErrorGen::new("".to_string(), "".to_string(), 0);
-    let script = r#"
-        (i32, i32) sample = (1, 2);
-        dummy_fn() {
-            a = strcmp(sample, "bookings");
-            strcmp((arg0, arg1), "bookings");
-        }
-        i32 i;
-        i = 5; 
-        i32 j = 5;
-        BEGIN{
-            strcmp((arg0, arg1), "bookings");
-        }
-    
-    "#;
-
-    assert!(is_valid_script(script, &mut err));
-}
-#[test]
-pub fn testing_map() {
-    setup_logger();
-    let mut err = ErrorGen::new("".to_string(), "".to_string(), 0);
-    let script = r#"
-        map<i32, map<i32, i32>> count;
-        my_fn() -> i32 {
-            map<i32, i32> a;
-            count[0] = a;
-            return a[0];
-        }
-        wasm::call:alt {
-            i32 a = my_fn();
-        }
-    "#;
-
     match get_ast(script, &mut err) {
         Some(ast) => {
             print_ast(&ast);
@@ -757,30 +684,6 @@
         }
     };
 }
-#[test]
-pub fn test_report_decl() {
-    setup_logger();
-    let mut err = ErrorGen::new("".to_string(), "".to_string(), 0);
-    let script = r#"
-        i32 a;
-        wasm::br:before {
-            a = 1;
-            report bool b;
-        }
-    "#;
-    match get_ast(script, &mut err) {
-        Some(ast) => {
-            print_ast(&ast);
-        }
-        None => {
-            error!("Could not get ast from script: {}", script);
-            if err.has_errors {
-                err.report();
-            }
-            assert!(!err.has_errors);
-        }
-    };
-}
 // ===================
 // = Full File Tests =
 // ===================
