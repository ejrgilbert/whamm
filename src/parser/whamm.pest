--- conflicted
+++ resolved
@@ -44,14 +44,6 @@
     | PROBE_ID
 }
 
-<<<<<<< HEAD
-DISALLOWED_ID = _{ "return" | "if" | "while" | "else" | "elif" }
-ID = @{ (!DISALLOWED_ID ~ (ASCII_ALPHA | "_")+ ~ ( ASCII_DIGIT | (ASCII_ALPHA | "_")+ )*) |
-        (DISALLOWED_ID ~ (ASCII_ALPHA | "_" | ASCII_DIGIT)+)
-}
-=======
-
->>>>>>> 8c83cb0e
 // ===============
 // ---- Types ----
 // ===============
