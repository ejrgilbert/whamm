--- conflicted
+++ resolved
@@ -75,13 +75,10 @@
 
 // var ops
 ret = { "return" ~ expr ? }
-<<<<<<< HEAD
-declaration = { TYPE ~ ID }
+
 assignment = { (get_map | ID) ~ "=" ~ (ternary | expr) }
-=======
 declaration = { TYPE ~ !RESERVED_KEYWORDS ~ ID }
-assignment = { ID ~ "=" ~ (ternary | expr) }
->>>>>>> 3b716f09
+
 initialize = { TYPE ~ ID ~ "=" ~ (ternary | expr) }
 statement = { ( ( initialize | if_stmt | fn_call | declaration | assignment | incrementor | decrementor | ret ) ~ ";" )+ }
 incrementor = { (get_map | ID) ~ "++"}
