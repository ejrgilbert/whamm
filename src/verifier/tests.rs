--- conflicted
+++ resolved
@@ -400,19 +400,11 @@
     let table = verifier::build_symbol_table(&mut ast, &mut err);
     debug!("{:#?}", table);
 
-<<<<<<< HEAD
-            // 7 scopes: whamm, strcmp, script0, wasm, alt_call_by_name, alt_call_by_id, opcode, call, alt
-            let num_scopes = 9;
-            // records: num_scopes PLUS (str_addr, func_id, func_name, value, wasm_opcode_loc, target_fn_name, target_fn_type, target_imp_module)
-            // TODO -- change to + 8 when add back: arg[0:9]+
-            let num_recs = num_scopes + 8;
-=======
+
     // 7 scopes: whamm, strcmp, script0, wasm, alt_call_by_name, alt_call_by_id, opcode, call, alt
     let num_scopes = 9;
     // records: num_scopes PLUS (str_addr, func_id, func_name, value, wasm_opcode_loc, target_imp_name, target_fn_type, target_imp_module, imm0, arg[0:9]+)
     let num_recs = num_scopes + 10;
->>>>>>> 87ece610
-
     // asserts on very high level table structure
     assert_eq!(num_scopes, table.scopes.len());
 
