pub mod wast_harness;

use std::collections::HashMap;
use std::fs;
use std::path::{Path, PathBuf};
use std::process::Command;
use whamm::emitter::map_lib_adapter::MapLibAdapter;
use whamm::emitter::report_var_metadata::ReportVarMetadata;
use whamm::parser::types::Whamm;
use whamm::parser::whamm_parser::*;

use glob::{glob, glob_with};
use log::{error, info, warn};
use orca::Module;
use wabt::wat2wasm;
use whamm::common::error::ErrorGen;
use whamm::emitter::rewriting::module_emitter::{MemoryTracker, ModuleEmitter};
use whamm::emitter::rewriting::visiting_emitter::VisitingEmitter;
use whamm::generator::init_generator::InitGenerator;
use whamm::generator::instr_generator::InstrGenerator;
use whamm::generator::simple_ast::build_simple_ast;
use whamm::verifier::verifier::{build_symbol_table, type_check};
// ====================
// = Helper Functions =
// ====================

pub fn setup_logger() {
    let _ = env_logger::builder().is_test(true).try_init();
}

const TEST_RSC_DIR: &str = "tests/scripts/";
const MM_PATTERN: &str = "*.mm";
const TODO: &str = "*.TODO";

fn get_test_scripts(sub_dir: &str) -> Vec<(PathBuf, String)> {
    let mut scripts = vec![];
    let options = glob::MatchOptions {
        case_sensitive: false,
        require_literal_separator: false,
        require_literal_leading_dot: false,
    };

    for path in glob(&(TEST_RSC_DIR.to_owned() + sub_dir + "/" + &*MM_PATTERN.to_owned()))
        .expect("Failed to read glob pattern")
    {
        let file_name = path.as_ref().unwrap();
        let unparsed_file = fs::read_to_string(file_name)
            .unwrap_or_else(|_| panic!("Unable to read file at {:?}", &path));
        scripts.push((file_name.clone(), unparsed_file));
    }

    for path in glob_with(
        &(TEST_RSC_DIR.to_owned() + sub_dir + "/" + &*TODO.to_owned()),
        options,
    )
    .expect("Failed to read glob pattern")
    {
        warn!(
            "File marked with TODO: {}",
            path.as_ref().unwrap().display()
        );
    }

    scripts
}

fn get_ast(script: &str, err: &mut ErrorGen) -> Option<Whamm> {
    info!("Getting the AST");
    match parse_script(&script.to_string(), err) {
        Some(ast) => Some(ast),
        None => {
            error!("Parse failed");
            err.report();
            None
        }
    }
}

const TEST_DEBUG_DIR: &str = "output/tests/debug_me/";
pub fn run_whamm(app_wasm: &mut Module, whamm_script: &String, script_path: &str) -> Vec<u8> {
    let mut err = ErrorGen::new(script_path.to_string(), whamm_script.clone(), 0);

    let ast_res = get_ast(whamm_script, &mut err);
    assert!(
        ast_res.is_some(),
        "script = '{}' is not recognized as valid, but it should be",
        &whamm_script
    );
    let mut whamm = ast_res.unwrap();
    err.fatal_report("IntegrationTest");

    // Verify phase
    let mut symbol_table = build_symbol_table(&mut whamm, &mut err);
    symbol_table.reset();
    type_check(&mut whamm, &mut symbol_table, &mut err);
    err.fatal_report("IntegrationTest");

    // Translate to the simple AST
    let simple_ast = build_simple_ast(&whamm, &mut err);

    // Create the memory tracker
    if app_wasm.memories.len() > 1 {
        // TODO -- make this work with multi-memory
        panic!("only single memory is supported")
    };
    let mut mem_tracker = MemoryTracker {
        mem_id: 0,                     // Assuming the ID of the first memory is 0!
        curr_mem_offset: 1_052_576, // Set default memory base address to DEFAULT + 4KB = 1048576 bytes + 4000 bytes = 1052576 bytes
        required_initial_mem_size: 27, // Size memory must be to account for the added data
        emitted_strings: HashMap::new(),
    };
    let mut map_knower = MapLibAdapter::new();
    let mut report_var_metadata = ReportVarMetadata::new();

    // Phase 0 of instrumentation (emit globals and provided fns)
    let mut init = InitGenerator {
<<<<<<< HEAD
        emitter: ModuleEmitter::new(
            &mut app_wasm,
            &mut symbol_table,
            &mut mem_tracker,
            &mut map_knower,
            &mut report_var_metadata,
        ),
=======
        emitter: ModuleEmitter::new(app_wasm, &mut symbol_table, &mut mem_tracker),
>>>>>>> 87ece610
        context_name: "".to_string(),
        err: &mut err,
    };
    assert!(init.run(&mut whamm));
    err.fatal_report("IntegrationTest");

    // Phase 1 of instrumentation (actually emits the instrumentation code)
    // This structure is necessary since we need to have the fns/globals injected (a single time)
    // and ready to use in every body/predicate.
    let mut instr = InstrGenerator::new(
<<<<<<< HEAD
        VisitingEmitter::new(
            &mut app_wasm,
            &mut symbol_table,
            &mut mem_tracker,
            &mut map_knower,
            &mut report_var_metadata,
        ),
=======
        VisitingEmitter::new(app_wasm, &mut symbol_table, &mem_tracker),
>>>>>>> 87ece610
        simple_ast,
        &mut err,
    );
    instr.run();
    err.fatal_report("IntegrationTest");

    // make sure that this is a valid file by running wasm2wat through CLI
    let wasm_file_path = format!(
        "{TEST_DEBUG_DIR}/{}.wasm",
        Path::new(script_path)
            .file_name()
            .unwrap()
            .to_str()
            .unwrap()
            .strip_suffix('\"')
            .unwrap()
    );
    try_path(&wasm_file_path);
    app_wasm
        .emit_wasm(&wasm_file_path.clone())
        .unwrap_or_else(|_| panic!("Failed to emit wasm to file: {wasm_file_path}"));
    wasm2wat_on_file(wasm_file_path.as_str());

    app_wasm.encode()
}

pub fn run_whamm_bin(original_wasm_path: &str, monitor_path: &str, instrumented_wasm_path: &str) {
    // executable is located at target/debug/whamm
    let executable = "target/debug/whamm";

    let res = Command::new(executable)
        .arg("instr")
        .arg("--script")
        .arg(monitor_path)
        .arg("--app")
        .arg(original_wasm_path)
        .arg("--output-path")
        .arg(instrumented_wasm_path)
        .output()
        .expect("failed to execute process");
    assert!(res.status.success());
}

pub fn run_basic_instrumentation(
    original_wat_path: &str,
    original_wasm_path: &str,
    monitor_path: &str,
    instrumented_wasm_path: &str,
) {
    wat2wasm_on_file(original_wat_path, original_wasm_path);
    run_whamm_bin(original_wasm_path, monitor_path, instrumented_wasm_path);
    wasm2wat_on_file(instrumented_wasm_path);
}

pub fn wat2wasm_on_file(original_wat_path: &str, original_wasm_path: &str) {
    // if you want to change the wat file
    // (calling wat2wasm from a child process doesn't work
    //  since somehow the executable can't write to the file system directly)
    let file_data = fs::read(original_wat_path).unwrap();
    let wasm_data = match wat2wasm(file_data) {
        Err(e) => {
            panic!("wat2wasm failed with error: {}", e)
        }
        Ok(data) => data,
    };

    fs::write(original_wasm_path, wasm_data).unwrap();
}

pub fn wasm2wat_on_file(instrumented_wasm_path: &str) {
    let res = Command::new("wasm2wat")
        .arg(instrumented_wasm_path)
        .output()
        .expect("failed to execute process");

    assert!(res.status.success());
}

/// create output path if it doesn't exist
fn try_path(path: &String) {
    if !PathBuf::from(path).exists() {
        fs::create_dir_all(PathBuf::from(path).parent().unwrap()).unwrap();
    }
}

pub fn setup_fault_injection(variation: &str) -> Vec<(PathBuf, String)> {
    setup_logger();
    let scripts = get_test_scripts(format!("fault_injection/{variation}").as_str());
    if scripts.is_empty() {
        warn!("No test scripts found for `fault_injection/{variation}` test.");
    }

    scripts
}

pub fn setup_wizard_monitors() -> Vec<(PathBuf, String)> {
    setup_logger();
    let scripts = get_test_scripts("wizard_monitors");
    if scripts.is_empty() {
        warn!("No test scripts found for `wizard_monitors` test.");
    }

    scripts
}

pub fn setup_replay() -> Vec<(PathBuf, String)> {
    setup_logger();
    let scripts = get_test_scripts("replay");
    if scripts.is_empty() {
        warn!("No test scripts found for `replay` test.");
    }

    scripts
}<|MERGE_RESOLUTION|>--- conflicted
+++ resolved
@@ -114,7 +114,6 @@
 
     // Phase 0 of instrumentation (emit globals and provided fns)
     let mut init = InitGenerator {
-<<<<<<< HEAD
         emitter: ModuleEmitter::new(
             &mut app_wasm,
             &mut symbol_table,
@@ -122,9 +121,7 @@
             &mut map_knower,
             &mut report_var_metadata,
         ),
-=======
-        emitter: ModuleEmitter::new(app_wasm, &mut symbol_table, &mut mem_tracker),
->>>>>>> 87ece610
+
         context_name: "".to_string(),
         err: &mut err,
     };
@@ -135,7 +132,6 @@
     // This structure is necessary since we need to have the fns/globals injected (a single time)
     // and ready to use in every body/predicate.
     let mut instr = InstrGenerator::new(
-<<<<<<< HEAD
         VisitingEmitter::new(
             &mut app_wasm,
             &mut symbol_table,
@@ -143,9 +139,7 @@
             &mut map_knower,
             &mut report_var_metadata,
         ),
-=======
-        VisitingEmitter::new(app_wasm, &mut symbol_table, &mem_tracker),
->>>>>>> 87ece610
+
         simple_ast,
         &mut err,
     );
