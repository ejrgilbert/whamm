--- conflicted
+++ resolved
@@ -1,5 +1,6 @@
 pub mod wast_harness;
 
+use orca::ir::module::Module as WasmModule;
 use std::collections::HashMap;
 use std::fs;
 use std::path::{Path, PathBuf};
@@ -109,13 +110,8 @@
     };
 
     // Phase 0 of instrumentation (emit globals and provided fns)
-<<<<<<< HEAD
     let mut init = InitGeneratorModule {
         emitter: ModuleEmitter::new(&mut app_wasm, &mut symbol_table, &mut mem_tracker),
-=======
-    let mut init = InitGenerator {
-        emitter: ModuleEmitter::new(app_wasm, &mut symbol_table, &mut mem_tracker),
->>>>>>> 0b403919
         context_name: "".to_string(),
         err: &mut err,
     };
@@ -125,13 +121,8 @@
     // Phase 1 of instrumentation (actually emits the instrumentation code)
     // This structure is necessary since we need to have the fns/globals injected (a single time)
     // and ready to use in every body/predicate.
-<<<<<<< HEAD
     let mut instr = InstrGeneratorModule::new(
         VisitingEmitterModule::new(&mut app_wasm, &mut symbol_table, &mem_tracker),
-=======
-    let mut instr = InstrGenerator::new(
-        VisitingEmitter::new(app_wasm, &mut symbol_table, &mem_tracker),
->>>>>>> 0b403919
         simple_ast,
         &mut err,
     );
